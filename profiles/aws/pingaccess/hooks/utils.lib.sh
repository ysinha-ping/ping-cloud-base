--- conflicted
+++ resolved
@@ -136,12 +136,8 @@
 }
 
 # A function to help with unit
-<<<<<<< HEAD
-# test mocking.
-=======
 # test mocking.  Please do not
 # delete!
->>>>>>> cae8b779
 function inject_template() {
   echo $(envsubst < ${1})
   return $?;
