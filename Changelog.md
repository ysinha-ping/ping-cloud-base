# Changelog

<<<<<<< HEAD
### 1.10.0

- Deploy PingCentral in P1AS customer hub clusters
- PA-WAS now verifies each individual Application exists on restarts and upgrades
- PingDirectory health checks are now performed via HTTPS
- ElasticSearch image updated to 7.13.2
- Kibana image updated to 7.13.2

_Changes:_

- [X] PDO-700 Deploy PingCentral in P1AS customer hub clusters
- [X] PDO-2386 Improve upgrade of PA-WAS by making idempotent
- [X] PDO-2462 Update cluster tools to latest version: Kibana
- [X] PDO-2463 Update cluster tools to latest version: Elasticsearch
- [X] PDO-2468 Update PD healthchecks to use the availability servlet
=======
### 1.9.3

- Remove PingFederate-P14C-Init container from secondary region
- Updated p14c-integration image to 1.0.23

_Changes:_

- [x] PDO-2661 Remove pingfederate-p14c-init container in secondary
- [X] PDO-2668 Update p14c-integration docker images in ping-cloud-base to v1.0.23
>>>>>>> f4be214e

### 1.9.2

- P14c-oauth and p14c-bom controllers now restart when pingone api is inaccessible
- Preserve PingDirectory descriptor.json across CSR updates
- Added entitled-app: "true" label to PingFederate Admin and PingAccess Admin
- Updated p14c-integration image to 1.0.22
- Updated p14c-bootstrap image to 1.0.9
- Fixed external access to the PingFederate admin API
- Removing pf-referenceid-adapter-2.0.1.jar if it is found on the filesystem
- DA now creates its own Identity Mapper within PD
- Fixed issue with DA IDP Adapter Grant Mapping to handle Persistent Grant Extended Attributes
- Updated PF heap settings to match 1.7.2 values

_Changes:_

- [X] PDO-2203 Add liveness probe to p14c-oauth and p14c-bom controllers
- [X] PDO-2285 Narrow Kube watch pods for Bom Controller
- [X] PDO-2431 Update to use ingress-nginx/controller:v0.46.0 
- [X] PDO-2539 Preserve PingDirectory descriptor.json across CSR updates
- [X] PDO-2578 Updated p14c-integration image to 1.0.20 and p14c-bootstrap image to 1.0.9
- [X] PDO-2579 Update to use skbn v1.0.1
- [X] PDO-2607 Fix external access to the PingFederate admin API
- [X] PDO-2609 Removing pf-referenceid-adapter-2.0.1.jar if it is found on the filesystem
- [X] PDO-2633 DA now creates its own Identity Mapper within PD
- [X] PDO-2639 Update p14c-integration docker images in ping-cloud-base to v1.0.21
- [X] PDO-2641 Fixed issue with DA IDP Adapter Grant Mapping to handle Persistent Grant Extended Attributes
- [X] PDO-2645 Fix PF product Heap Variable Settings to return to 1.7 values
- [X] PDO-2665 My Ping Trial deployment failure RCA - Workforce solution - p14c-e2e-reliability267-271

### 1.9.1

- Fixed Elasticsearch cluster not able to select a primary
- Removed duplicate PingDelegator logs from CloudWatch
- Reduced log output on curl calls
- Fixed the problem where PingFederate fails to crashloop pods when artifact-list.json contains improper json
- Added the pingfederate-p14c-init container to PingFederate engine nodes so that integration kits are deployed on engines
- Updated fluentd to aggregate multiline log messages

_Changes:_

- [X] PDO-2243 Remove duplicate messages from PingDelegator's access.log
- [X] PDO-2308 Update PD liveness check to use an absolute path
- [X] PDO-2335 PingFederate fails to crashloop pods when artifact-list.json contains improper json
- [X] PDO-2399 Multi-line logs not displaying in CW properly
- [X] PDO-2413 Remove curl progress output from logs
- [X] PDO-2439 Elasticsearch log level to warn
- [X] PDO-2490 Allow auto-expansion of all volumes (Elastic logging, PD, and PA/PA-WAS/PF admins)
- [X] PDO-2507 NS 2 - Missing integration kit file in the node on CIAM environment

### 1.9.0

- Add PingDelegator 4.4.1 as a new application in P1AS
- Upgraded PingFederate to version 10.2
- Upgraded PingDirectory to version 8.2.0.4
- Option to enable Delegated Admin
- Provisioned Workforce/Customer 360 Plugins (PF Trial)
- Added a metadata service to display Ping Cloud metadata component versions
- Added PingFederate NewRelic APM Agent

_Changes:_

- [X] PDO-1133 Multi-Region Kubernetes DNS
- [X] PDO-1606 DA - Create k8s ingress resource
- [X] PDO-1607 DA - Create k8s service
- [X] PDO-1608 DA - Create k8s Deployment
- [X] PDO-1609 DA - Create a liveness and readiness probe
- [X] PDO-1610 DA - Create PingDelegator environment variables configmap
- [X] PDO-1612 DA - Integrate PingDelegator logs with AWS CloudWatch
- [X] PDO-1615 DA - customizations to Ping Cloud templates
- [X] PDO-1621 Add a metadata service to display Ping Cloud metadata component versions
- [X] PDO-1638 Upgrade PF to 10.2
- [X] PDO-1639 Beluga k8s stack fails to build with customize version >= 3.9
- [X] PDO-1669 Provision Workforce/Customer 360 Plugins (PF Trial)
- [X] PDO-1704 DA - Integrate PingDelegator with PingFederate
- [X] PDO-1721 MyPing -> Ping Cloud bootstrap secrets and configuration
- [X] PDO-1758 Create the OAuth client services controller Deployment object
- [X] PDO-1771 Add access control to ECR registries in CSG AWS account
- [X] PDO-1773 ECR: ensure that untagged images get periodically cleaned up
- [X] PDO-1775 Change the JSON for the metadata service to future proof it for additional metadata
- [X] PDO-1777 DA - Move docker image to JFrog registry
- [X] PDO-1788 DA - Integrate PingDelegator with PingDirectory
- [X] PDO-1801 Image tag customization broke in v1.7
- [X] PDO-1802 Performance degradation of git-ops-command.sh due to PDO-1578
- [X] PDO-2072 Provide patch for increasing header-size on public nginx for Kerberos
- [X] PDO-2098 Change the image repo for the Ping Cloud monitoring image
- [X] PDO-2122 Remove waiting on pingdirectory-0 to speed up PF bootstrap on rolling updates
- [X] PDO-2124 ALL_MIN_SECRETS_FOUND not set when running update cluster script
- [X] PDO-2130 DA: Create ConfigMap and Secrets to hold common variables for DA, PF, and PD
- [X] PDO-2133 Add custom-patch-sample for schedule edits of corncobs into custom-patch-sample.yaml
- [X] PDO-2134 Setup NR Agent for PF
- [X] PDO-2135 Setup tags for PF APM NR
- [X] PDO-2175 Public URL for variable PD_HTTP_PUBLIC_HOSTNAME is not set in PingCloud
- [X] PDO-2225 p14c-bootstrap k8s: add IRSA to new Ping service account
- [X] PDO-2234 Remove MyPing controllers from secondary regions
- [X] PDO-2236 Remove Daily encrypted exports run in PD - redundant as backups are already taken to S3
- [X] PDO-2252 Rebuild the indexes before starting/restarting the server
- [X] PDO-2253 DA: Integrate administrator as the default Delegated Admin
- [X] PDO-2254 ArgoCD: enable auto-pruning to prevent OutOfSync issues on update
- [X] PDO-2261 Decrease PD cpu in medium/large to support new relic pods
- [X] PDO-2279 Create PodDisruptionBudget for PF Runtime
- [X] PDO-2280 Create PodDisruptionBudget for PA Runtime
- [X] PDO-2281 Create PodDisruptionBudget for PD
- [X] PDO-2296 Custom secrets printed in startup log
- [X] PDO-2306 Long-running PD pods being OOMKilled when there is no user activity
- [X] PDO-2314 Set data backups for PA/PF to run at the half-hour mark
- [X] PDO-2316 Metadata pod crashing due to resource pressure
- [X] PDO-2319 Upgrade script replaces custom-resources and custom-patches
- [X] PDO-2320 Run PD periodic backup processes at different times to mitigate OOMKills
- [X] PDO-2322 Add sealed-secrets annotation to argocd-secret
- [X] PDO-2323 Hook script failed to get pod metadata when pod suffix is double digit
- [X] PDO-2336 Adjust pod sizes. Pods being OOMKilled in dev environments
- [X] PDO-2338 PD throws LDAP exception when PF initially deploys
- [X] PDO-2371 Upgrade DA and PD images
- [X] PDO-2391 Fix ACI causing UI warning in DA
- [X] PDO-2395 Enable DA Sessions
- [X] PDO-2415 Update to turn acl flag on for native s3
- [X] PDO-2474 PF-admin is crashing at start-up after running environment upgrade

### 1.8.3

- Increase PD pod resources to account for ad-hoc java processes

- [X] PDO-2178 PingDirectory Pods - backup processes cause pod restarts

### 1.8.2

- Fixed PingFederate issue where LDAP stores added after initial bootstrap were getting removed on restart.

- [X] PDO-2125 Data loss in PF on pod rolling

### 1.8.1

- Fixed PingFederate to not allow back-channel access after revoking persistent session 
- Decreased CPU requests and limits of the PingDirectory stunnel sidecar container
- Fixed the update-cluster-state-wrapper.sh script to preserve customer size

_Changes:_

- [X] PDO-1712 PingFederate back-channel access available even after revoking persistent session
- [X] PDO-2068 Evaluate pod sizing for small deployment sizing
- [X] PDO-2086 RESET_TO_DEFAULT flag of update CSR script not preserving customer size
- [X] PDO-2094 PingDirectory backup for large backup files fails

### 1.8.0

- Upgraded PingFederate to 10.1.4
- Standardized CSD export naming convention to an easily retrievable name
- Added periodic CSD log collection for PingAccess WAS admin and engines
- Added Grafana dashboards for PingFederate and PingAccess
- Changed the default environment size to x-small for dev and test environments to reduce costs
- Replaced FluxCD with ArgoCD as the continuous delivery tool
- Enabled IAM Roles for Kubernetes Service Accounts (IRSA) to pare down pod permissions

_Changes:_

- [X] PDO-1030 Expose the relevant Operation Data from PingFederate through a JMX exporter
- [X] PDO-1031 Expose the relevant Operation Data from PingAccess through a protocol that can be consumed by Prometheus
- [X] PDO-1032 Import PingFederate Operation Data to Prometheus
- [X] PDO-1033 Import PingAccess Operation Data to Prometheus
- [X] PDO-1388 Standardize CSD Export naming convention to an easily retrievable name
- [X] PDO-1390 Collect CSD data for pingaccess-was and pingaccess-was-admin
- [X] PDO-1533 Count relevant Operational Data for PingFederate from existing logs
- [X] PDO-1536 Count relevant Operational Data for PingAccess from existing logs
- [X] PDO-1539 Deploy a very small deployment size as the default for dev/test
- [X] PDO-1564 Add ArgoCD as the continuous delivery tool in Ping Cloud environments
- [X] PDO-1569 Enable IRSA for K8s Pods to use AWS IAM role
- [X] PDO-1570 Configure PA-WAS to proxy to the ArgoCD UI
- [X] PDO-1578 Allow more granular upgrades of ping applications
- [X] PDO-1664 Fix edge-case errors with push-clouster-state.sh
- [X] PDO-1671 PingCloud deployments of Stage CDE needs to be the same size as Prod
- [X] PDO-1722 Update PD k8s configs to use PD labels only in production
- [X] PDO-1747 Set up a pull cache for ArgoCD images from docker.io in the JFrog mirror
- [X] PDO-1770 Update SIEM logstash/elasticsearch images from using JFrog to ECR
- [X] PDO-1799 Upgrade PF to 10.1.4
- [X] PDO-1812 improper shutdowns of PF not cleaned up
- [X] PDO-1821 Upload json_exporter Docker image to ECR
- [X] PDO-2025 PA engine crash looping due to excessive public key creation
- [X] PDO-2042 Change the staging directory for restore to not use the tmp file system
- [X] PDO-2058 PD fails when changing out USER_BASE_DN
- [X] PDO-2061 PA post-start failure does not stop the server as intended
- [X] PDO-2066 Update script not handling files with spaces in the name

### 1.7.2

- Decreased stunnel cpu resources
- Fixed the seal.sh script, which was broken when the IRSA environment variable was made regional in v1.7.1

_Changes:_

- [X] PDO-2068 Evaluate pod sizing for small deployment sizing
- [X] PDO-2067 seal.sh script broken

### 1.7.1

- Added a script to update the cluster-state repo from one release to another
- Provide extension points within k8s-configs for PS/GSO customizations

_Changes:_

- [X] PDO-1397 Add a script to update the cluster-state repo from one release to another
- [X] PDO-1663 Templatize the env_vars files generated by the generate-cluster-state.sh script
- [X] PDO-1746 Provide extension points within k8s-configs for PS/GSO customizations

### 1.7.0

- GSA images can now be pulled via the JFrog registry instead of DockerHub to prevent throttling limits
- Added PA log collection for SIEM
- Automated deployment of PA and PF customer license keys
- Updated PA-WAS, PF, and PA
- Reduced logging noise

_Changes:_

- [X] PDO-1357 Rename PD CSD Exports to an easily retrievable name
- [X] PDO-1362 PA log Collection for SIEM
- [X] PDO-1376 Rewrite SIEM filters for PD to work with log files
- [X] PDO-1384 Ensure PD pods run on PD nodes
- [X] PDO-1385 Always import PA admin config query key-pair on start/restart
- [X] PDO-1389 Remove unused secrets for Kibana, Grafana, and Prometheus from ping-cloud-base
- [X] PDO-1421 Automate deploying the customer license key for PingFederate
- [X] PDO-1425 Automate deploying the customer license key for PingAccess
- [X] PDO-1426 Automate configuring PingAccess customer templates
- [X] PDO-1469 Reduce config duplication on multi-region deployments
- [X] PDO-1481 Update cluster-autoscaler image url and decrease log level
- [X] PDO-1482 Decrease cloudwatch-agent log level
- [X] PDO-1487 Fix 00-ditstructure and 20-plugin-purge-sessions.dsconfig mismatch
- [X] PDO-1493 Fix GLOBAL_TENANT_DOMAIN regardless of how customer is named in the cluster-state-repo
- [X] PDO-1497 Upgrade PF to 10.1.2
- [X] PDO-1498 Upgrade PA to 6.1.3
- [X] PDO-1503 Upgrade PA-WAS to 6.13
- [X] PDO-1515 Remove similar log messages from Ping product health checks
- [X] PDO-1519 Move secrets to base directory since all regions must share secrets for an environment
- [X] PDO-1522 Replace missing memory limits on PD pods and adjust MAX_HEAP_SIZE defaults
- [X] PDO-1543 Fix CLUSTER_BUCKET_NAME is not the same between regions for multi-region environments
- [X] PDO-1567 Pull GSA images from Frog registry
- [X] PDO-1571 Update flux so it only has read-only access to the repo
- [X] PDO-1572 Add PA upgrade logs to its own log stream
- [X] PDO-1617 Fixed issue with LDAP users on PD being orphaned
- [X] PDO-1622 Update flux to not cache docker images
- [X] PDO-1631 Move all docker.io registry images to JFrog to avoid rate limit error
- [X] PDO-1648 Set ARTIFACT_REPO_URL variable to be region specific

### 1.6.1

- Updated PingDirectory image to 8.1.0.2 so replication initialization does not lock down a new server
- Ignoring PingDirectory topology descriptor file in single-region environments
- Fixed ability to update PingDirectory license after initial launch

_Changes:_

- [X] PDO-1393: update PingDirectory image to 8.1.0.2 so replication initialization does not lock down a new server
- [X] PDO-1494: Ignore PingDirectory topology descriptor file in single-region environments
- [X] PDO-1514: Unable to update PingDirectory license after initial launch

### 1.6.0

- Added multi-region support of PD, PF, and PA
- Added periodic CSD uploads for PF admin, PA admin/engine
- Leveraged topology-aware volume provisioning for all StatefulSets
- Added Web Application Firewall to PF/PA admin UIs, Kibana, Grafana and Prometheus
- Added SIEM for PingFederate

_Changes:_

- [X] PDO-685 - Deploy PD in each region
- [X] PDO-686 - Deploy PF in primary region
- [X] PDO-687 - Deploy PF in secondary region
- [X] PDO-688 - Deploy PA in primary region
- [X] PDO-690 - Deploy PA in secondary region
- [X] PDO-884 - Update generate-cluster-state.sh script to support multiple clusters
- [X] PDO-885 - Update push-cluster-state.sh script to support multiple clusters
- [X] PDO-886 - Update flux configuration to point to the correct directories within the cluster-state-repo for each cluster
- [X] PDO-999 - Discovery Service - update generate-cluster-state script to remove variables with cde prefix
- [X] PDO-1202 - PingFederate admin now creates and upload CSD regularly
- [X] PDO-1203 - PingAccess admin/runtime now creates and upload CSD regularly
- [X] PDO-1227 - Leveraged topology-aware volume provisioning for all StatefulSets
- [X] PDO-1228 - Added soft affinity to PA/PF Engines for multi-region
- [X] PDO-1242 - Enabled cluster communication between peered VPCs
- [X] PDO-1252 - Added log level to elastic-stack application
- [X] PDO-1259 - Removed PingDataConsole
- [X] PDO-1262 - Added custom log function, beluga_log, to server profile hooks
- [X] PDO-1270 - Verify config changes can occur with backups and not be deleted from S3 for PF and PA admins
- [X] PDO-1273 - PingDirectory - update offline-enable to use cluster communication over peered-VPC vs. NLB
- [X] PDO-1277 - PA - update hook scripts of admin and runtimes for runtimes in secondary cluster to join admin using keypair
- [X] PDO-1276 - Update pingcommon initContainer for PD/PF/PA/PA-WAS
- [X] PDO-1304 - Removed PA-WAS from secondary region
- [X] PDO-1309 - Update wait-for-service initContainer to check multiple ports for PD/PF/PA/PA-WAS
- [X] PDO-1311 - Fixed issue with warnings about env_vars file during container startup
- [X] PDO-1317 - Increased Cert Manager resources to handle multi-region deployments
- [X] PDO-1321 - Force PingDirectory in secondary region to wait for PingDirectory in primary region
- [X] PDO-1331 - Created a customized hook script to support PA/PA-WAS admin and runtime liveness probe
- [X] PDO-1332 - Fixed issue with PF pods becoming unresponsive during endurance
- [X] PDO-1334 - Added Web Application Firewall in for PF/PA Admin UIs
- [X] PDO-1335 - Added Web Application Firewall in for Kibana, Grafana, Prometheus
- [X] PDO-1345 - Update PingCloud to use custom log stash images
- [X] PDO-1346 - Fixed SIEM for PF
- [X] PDO-1349 - Removed Calico
- [X] PDO-1352 - Increased PA Admin requests/limits to enable successful PA version upgrades for dev/test cde environments
- [X] PDO-1383 - Added logic to verify provided PD hostname before deploying to multi-region
- [X] PDO-1386 - Fixed issue with SIEM logging incorrectly and being sent to CloudWatch
- [X] PDO-1391 - Added missing index-pattern for Logstash in ELK
- [X] PDO-1396 - Added DNS_PING with MULTI_PING to the groups stack for added reliability
- [X] PDO-1412 - Removed the logic in server profile hook that explicitly copies config archive to PF engine drop-in-deployer directory
- [X] PDO-1432 - Fixed incompatibility between PA Admin SSO and PA-WAS
- [X] PDO-1435 - Fixed Logstash errors in pods
- [X] PDO-1440 - Fixed Logstash errors in Kibana
- [X] PDO-1453 - Added logic to Fluentd container to only log at error level
- [X] PDO-1467 - Fixed multi-region global url into ingress service so multi-region failover works
- [X] PDO-1468 - Fixed PD periodic backups from failing
- [X] PDO-1474 - PD - fixed replace-profile errors when transitioning from single to multi-cluster
- [X] PDO-1480 - After initial launch, scaling up a PD server does not initialize replication data

### 1.5.0

- Added Pingaccess-WAS deployment
- Enabled SIEM for PingDirectory
- Created Discovery Service for variable discovery across regions
- Setup use of SKBN to replace AWS specific implementation

_Changes:_

- [X] PDO-366 - Create K8s Deployment for internal PingAccess
- [X] PDO-458 - Fixed PF pods not getting configuration from admin when spun up
- [X] PDO-748 - Protect PF Admin UI
- [X] PDO-749 - Configure P14C to generate tokens that PA WAS can consume
- [X] PDO-753 - Set up PA Internal to allow P14C to act as Token Provider for PingCloud Web/API Security
- [X] PDO-754 - Store P14C Token Provider Creds in PingCloud within the CDE
- [X] PDO-757 - Protect PA Customer Admin UI
- [X] PDO-812 - Protect Prometheus Endpoint
- [X] PDO-839 - Discovery Service (Environment Variables for Backup & Log AWS S3 Buckets)
- [X] PDO-857 - Edit PD Restore script to use pre/post external initialization of replication in place of scale down/up used currently
- [X] PDO-870 - Creating Kibana dashboards
- [X] PDO-944 - PD - Use skbn to restore and backup data/log from k8s to s3 bucket
- [X] PDO-955 - Fixed dashboards in Grafana broken with EKS upgrade
- [X] PDO-959 - Update ping-cloud-base to support EKS v1.16
- [X] PDO-961 - PF- Use skbn to download artifact/archive and upload csd logs
- [X] PDO-962 - Migration to logstash (instead fluentd)
- [X] PDO-963 - Porting fluentd configs to logstash format
- [X] PDO-965 - Setting up PD log collection
- [X] PDO-966 - Setting up logstash filters
- [X] PDO-968 - Setting up logstash outputs (including client-side SIEM env)
- [X] PDO-969 - Creating enrichment service
- [X] PDO-973 - Creating Bootstrap engine
- [X] PDO-975 - Protect Grafana Endpoint
- [X] PDO-976 - Expose PD REST API
- [X] PDO-977 - Expose PD SCIM API
- [X] PDO-987 - PA - Use skbn to download and restore backup
- [X] PDO-1001 - Default PF Admins to Audit Only
- [X] PDO-1002 - Configure PA WAS hardware and scaling requirements for multi-region
- [X] PDO-1014 - Host skbn executables on AWS object storage service (S3 bucket)
- [X] PDO-1022 - PF - Recover to a specified recovery point
- [X] PDO-1037 - Fixed default PF thread count incorrect
- [X] PDO-1045 - Elastic stack improvements
- [X] PDO-1086 - Fixed PingFederate tried to start before a temporary instance had fully shut down.
- [X] PDO-1087 - Synchronize supported features for PA and PF backup/restore
- [X] PDO-1137 - Fixed Sealed-Secrets-Controller fails to generate xls cert resulting in inability to seal/unseal secrets stored for our deployment in New Launch environments
- [X] PDO-1188 - Fixed logging in 10-configuration-overrides to provide better diagnostic information.
- [X] PDO-1193 - 1.5: Update PD Docker Images to specified docker image and product version
- [X] PDO-1194 - 1.5: Update PF Docker Images to specified docker image and product version
- [X] PDO-1195 - 1.5: Update PA Docker Images to specified docker image and product version
- [X] PDO-1197 - 1.5: PA upgrade with existing data is busted due to Docker image update
- [X] PDO-1213 - Update critical dependencies for the v1.5 release
- [X] PDO-1223 - Logging improvements to deployment automation hook scripts
- [X] PDO-1251 - external-dns application log level
- [X] PDO-1293 - Fixed PF Pods not responding to requests
- [X] PDO-1303 - Fixed PF_LOG_LEVEL should be set to INFO by default and be overridable
- [X] PDO-1318 - Fixed probe/liveness timeouts
- [X] PDO-1320 - Fixed PF/PA audit log rotation
- [X] PDO-1322 - Fixed PF pods become unresponsive during endurance

### 1.4.3

- Resolved an issue prevent access to server profiles

_Changes:_

- [X] PDO-1150 - Need variable replacement added for new secrets.yaml files so need .tmpl extension added in ping-cloud-base

### 1.4.2

- Fixed ingresses to force HTTP traffic to be redirected to HTTPS
- Fixed a data loss issue in PingFederate admin that was caused by switching it to use a persistent disk
- Fixed a typo in PingDirectory's BACKENDS_TO_BACKUP environment variable
- Fixed the base DN to point to the right backend in PingDirectory's purge-sessions script

_Changes:_

- [X] PDO-845 - PingDirectory purge-sessions script set up to use incorrect DN for the backend to be purged
- [X] PDO-1119 - Data loss caused by switching PingFederate admin to use a persistent disk
- [X] PDO-1123 - Fix typo in PingDirectory BACKENDS_TO_BACKUP environment variable
- [X] PDO-1124 - HTTP ingress traffic should be redirected to use HTTPS  

### 1.4.1

- Changed PingAccess 'podManagementPolicy' to 'OrderedReady' to support zero-downtime update of engines
- Fixed encryption errors encountered while restoring PingDirectory user and operational data from backups
- Disabled automatic key renewal on the Bitnami sealed-secrets controller 

_Changes:_

- [X] PDO-1083 - PingAccess podManagementPolicy 'Parallel' tears down all engines at the same time
- [X] PDO-1089 - Attempt to restore backups made after changing encryption-password for PingDirectory fails
- [X] PDO-1092 - CI/CD cluster's capacity reduced by half due to PingFederate limit changes in base
- [X] PDO-1095 - Bitnami sealed-secrets controller rotates keys every 30 days 

### 1.4.0

- Updated Container Insights to silo each product log file into log streams
- Allow pre-launch configuration to be customized for PingFederate
- Added support for in-place upgrade of the PingFederate admin server
- Added support for PingAccess artifact service
- Changed the PingAccess file and database passwords from its default value
- Downsized PingDirectory persistent volume to reduce cost
- Updated PingDirectory deployment automation to remove its persistent volume on scale-down to reduce cost

_Changes:_

- [X] PDO-334 - Deploy PingAccess kits, plugins & jars
- [X] PDO-335 - Update PingAccess kits, plugins & jars
- [X] PDO-337 - Upgrade PingFederate to a later version
- [X] PDO-504 - Allow pre-launch configuration to be customized for PingFederate
- [X] PDO-585 - Change the default PingAccess file and database passwords
- [X] PDO-679 - Expose prometheus outside of EKS
- [X] PDO-790 - PingDirectory sizing changes to reduce cost
- [X] PDO-822 - Clean-up PVCs on PingDirectory pod scale-down
- [X] PDO-842 - Configure Container Insights to capture more logs for all Ping Products
- [X] PDO-988 - Need to find workaround for PingDirectory failing to join topology due to duplicate entries
- [X] PDO-1005 - PingDirectory SDK DEBUG logging should be disabled by default
- [X] PDO-1007 - PingFederate utils method using wrong password when making admin API requests
- [X] PDO-1008 - Add limits to PingDirectory's stats-exporter container
- [X] PDO-1009 - PingFederate log4j2.xml org.sourceid using invalid variable
- [X] PDO-1041 - Set limits on every Beluga deployment/statefulset spec
- [X] PDO-1053 - Inconsistent PingAccess Artifacts between admin and engine pods
- [X] PDO-1054 - Change imagePullPolicy to "ifNotPresent" across the board
- [X] PDO-1058 - PingDirectory 3rd server cannot join the cluster topology
- [X] PDO-1060 - Fix PingFederate liveness probe to better represent server state
- [X] PDO-1061 - Allow NLB(s) to support cross-zone load balancing
- [X] PDO-1067 - PingFederate admin cannot establish a connection to PingDirectory
- [X] PDO-1068 - Set the artifact list to download the useful and common plugins for PingFederate
- [X] PDO-1069 - Default PingFederate runtime pod sizing

### 1.3.2

- Fixed PingDirectory deployment automation to replace the server profile fully so that environment variable changes 
  are always honored
- Fixed PingAccess deployment automation such that the Backup CronJob does not crash the admin server

_Changes:_

- [X] PDO-928 - Workaround for DS-41964: replace-profile does not honor environment variable changes
- [X] PDO-930 - Output managed-profile logs to the container console on failure
- [X] PDO-949 - PingAccess backup CronJob does not wait for admin to be ready and crashes admin

### 1.3.1

- Fixed PingAccess engine flapping due to HPA and Flux interfering with each other
- Fixed PingAccess deployment automation to enable verbose logging only if VERBOSE is true
- Fixed PingDirectory backup to include PingFederate data under the o=appintegrations backend
- Fixed PingDirectory rolling update to preserve the server's MAX_HEAP_SIZE setting
- Fixed PingFederate restore job to not fail if there are too many backup files 
  
_Changes:_

- [X] PDO-845 - Purge sessions script purging wrong backend
- [X] PDO-846 - Setting minReplicas 1 and maxReplicas 2 for PingAccess HPA causes second PA pod to cycle
- [X] PDO-847 - PF Admin default bootstraping if S3 contains too many files
- [X] PDO-862 - PA Pod horizontal auto-scale cycling too quickly under load
- [X] PDO-900 - PA automation - enable verbose logging only if VERBOSE is true
- [X] PDO-903 - PD backup does not include PF data under o=appintegrations
- [X] PDO-916 - PD deployment automation: running replace-profile drops JVM heap space down to 384MB  

### 1.3.0

- Added support for PingAccess deployment automation, including initial deployment of a cluster, auto-scaling, 
  auto-healing of failed admin and engine instances, encrypted backup of the master key for disaster recovery upon 
  instance and AZ failure
- Added the ability to capture and upload PingFederate CSD archives to S3, if using AWS  
- Updated PingDirectory from 8.0.0.0 to 8.0.0.1
- Updated PingFederate from 10.0.0 to 10.0.1
- Updated cluster-autoscaler from v1.13.9 to v1.14.4  
- Added the ability to define service dependencies between Ping application using the WAIT_FOR_SERVICES environment
  variable

_Changes:_

- [X] PDO-143 - Recover from a disaster that occurs within an existing PingAccess deployment
- [X] PDO-256 - Create K8s clustered deployment for PingAccess Admin and Engines
- [X] PDO-322 - PA Clustered engine Auto-Scaling Descriptor
- [X] PDO-376 - PA Periodically backup config
- [X] PDO-521 - Master Key Delivery Interface for PA
- [X] PDO-529 - Disable replication for all base DNs on pre-stop
- [X] PDO-533 - Switch to PA 6.0.1 version
- [X] PDO-630 - PingAccess - creating and updating engine certificates
- [X] PDO-631 - Look into removing PingAccess server profile wait functions
- [X] PDO-629 - PingAccess is forced to restart upon uploading engines keypair certificate
- [X] PDO-653 - Extract PingAccess heap sizes into environment variables
- [X] PDO-701 - Configure PingAccess Engines to use serviceAccount RBAC
- [X] PDO-723 - WAIT_FOR_SERVICES to define service dependencies
- [X] PDO-737 - PF CSD logs persistence to S3 bucket
- [X] PDO-743 - PingAccess crashes upon new deployment
- [X] PDO-750 - Switch to PF 10.0.1 version
- [X] PDO-751 - Switch to PD 8.0.0.1 version
- [X] PDO-752 - PD Pod Image Upgrade Broken Due To Incompatible JVM Settings
- [X] PDO-771 - Wonky issue where pingdirectory-0 pod somehow lost its password file on upgrade from v1.2.0 to v1.3.0
- [X] PDO-776 - PingAccess 81-import-initial-configuration script isn't checking to see if keypair already exists
- [X] PDO-792 - PingAccess upload configuration to S3 after successful deployment
- [X] PDO-793 - Manual PD Backup fails
- [X] PDO-794 - Redact log passwords for PingFederate and PingAccess
- [X] PDO-795 - PW change to PA Causes Issues with Kubernetes
- [X] PDO-797 - Periodic Upload of PF CSD Logs Failing
- [X] PDO-810 - Cherry Pick from Master - Update PF deployment automation to upload data.zip to s3 upon start/restart
- [X] PDO-816 - Upgrade cluster-autoscaler version to 1.14.x
- [X] PDO-817 - Add pod anti-affinities for each ES pod to be deployed to a separate node and potentially separate AZ
- [X] PDO-810 - Wait for the admin API to be ready before uploading data to s3
- [X] PDO-820 - Force pod restart on PA API call failure 

### 1.2.0

- Added support for P14C pass-through authentication so customer IAM admins can login to PingFederate using their CAP
  credentials
- Reconfigured PingFederate admin authentication to use LDAPS
- Enabled replication for o=platformconfig and o=appintegrations, where PingFederate administrative data is stored

_Changes:_

- [X] PDO-624 Reconfigure PF admin authentication to use LDAPS
- [X] PDO-648 Write a pre-parse PingDirectory plugin for P14C pass-through authentication
- [X] PDO-649 Enable replication for ou=admins,o=platformconfig on ping-cloud-base
- [X] PDO-650 Add dsconfig to PD server profile for the pre-parse and pass-through auth plugins
- [X] PDO-678 The appintegrations backend is not being replicated

### 1.1.1

- Added the ability to override heap size of PingDirectory via MAX_HEAP_SIZE environment variable
- Added the ability to set TLS versions and ciphers for the LDAPS endpoint via environment variables
- Added the ability in PingDirectory to automatically enable/initialize replication after baseDN is updated
- Added the ability to specify the user data backup file to restore from S3
- Added the ability to specify the PingDirectory server from which to back up user data to S3
- Fixed PingDirectory extensions to default to public if something incorrect is entered
- Fixed PingFederate administrative configuration to import on all PingDirectory servers instead of first server only
- Fixed sealed secrets to not overwrite secrets if they already exist

_Changes:_

- [X] PDO-561 PF administrative configuration (e.g. admin users) were only being imported on the first PD server
- [X] PDO-564 PD extensions default to public even if something incorrect is entered
- [X] PDO-568 PD updates to USER_BASE_DN should automatically enable/initialize replication for that baseDN
- [X] PDO-578 Sealed secrets do not overwrite secrets if they already exist
- [X] PDO-611 Unable to set TLS version and ciphers for the LDAPS endpoint via environment variables

### 1.1.0

- Added a Kubernetes CronJob for periodic backup of PingDirectory user data to S3, if using AWS
- Added a Kubernetes Job for manual backups of PingDirectory user data to S3, if using AWS
- Added a Kubernetes Job for restoring PingDirectory user data from S3, if using AWS
- Added support for installing and updating PingDirectory extensions, similar to PingFederate kits
- Separated the PingFederate admin configuration from customer end users in the PingDirectory DIT
- Organized the cluster state repo into branches for different environments instead of a single master branch with
  directories for each environment

_Changes:_

- [X] PDO-305 PD extensions are installed correctly
- [X] PDO-306 PD extensions are updated correctly
- [X] PDO-311 Able to change all user passwords for each tenant environment
- [X] PDO-312 Able to install product licenses for each tenant environment
- [X] PDO-314 Provide method and documentation to encrypt secrets at rest
- [X] PDO-434 Add support for periodic backup of PD user data to S3
- [X] PDO-435 Add a Job for restoring PD user data from S3
- [X] PDO-436 Add a Job for backing PD user data to S3 for ClickOps
- [X] PDO-470 Separate PD/PF profile config from data
- [X] PDO-514 Provide a push-cluster-state.sh script that organizes cluster state repo into branches

### 1.0.0

- Added support for PingDirectory deployment automation, including initial setup of a replication topology, scaling, 
  auto-healing of failed instances, backup/restore for disaster recovery upon instance and AZ failure and periodic
  collection of CSD archives
- Added support for PingFederate deployment automation, including initial deployment of a cluster, auto-scaling, 
  auto-healing of failed admin and engine instances, encrypted backup of the master key for disaster recovery upon 
  instance and AZ failure   <|MERGE_RESOLUTION|>--- conflicted
+++ resolved
@@ -1,6 +1,5 @@
 # Changelog
 
-<<<<<<< HEAD
 ### 1.10.0
 
 - Deploy PingCentral in P1AS customer hub clusters
@@ -16,7 +15,7 @@
 - [X] PDO-2462 Update cluster tools to latest version: Kibana
 - [X] PDO-2463 Update cluster tools to latest version: Elasticsearch
 - [X] PDO-2468 Update PD healthchecks to use the availability servlet
-=======
+
 ### 1.9.3
 
 - Remove PingFederate-P14C-Init container from secondary region
@@ -26,7 +25,6 @@
 
 - [x] PDO-2661 Remove pingfederate-p14c-init container in secondary
 - [X] PDO-2668 Update p14c-integration docker images in ping-cloud-base to v1.0.23
->>>>>>> f4be214e
 
 ### 1.9.2
 
