--- conflicted
+++ resolved
@@ -133,12 +133,8 @@
             name: pingfederate-environment-variables
       containers:
       - name: pingfederate
-<<<<<<< HEAD
         #FIXME: Update image tags to final public versions & PullPolicy to IfNotPresent
-        image: 705370621539.dkr.ecr.us-west-2.amazonaws.com/pingcloud-apps/pingfederate:10.3.1-v1.0.10-north-star-p2
-=======
-        image: public.ecr.aws/r2h3l6e4/pingcloud-apps/pingfederate:10.3.1-v1.0.10
->>>>>>> d4514eb6
+        image: 705370621539.dkr.ecr.us-west-2.amazonaws.com/pingcloud-apps/pingfederate:10.3.1-v1.0.11-north-star-p2
         # Required because new GSA images run as non-root by default, and P1AS does not work with non-root user yet.
         securityContext:
           runAsNonRoot: false
