### 1.19.1.0

_Changes:_

- [X] PDO-5864 Add job and secret for connection between customer PingOne and shared PingOne
- [X] PDO-6306 Update jetty-runtime.xml for PingFederate v11.3.7
- [X] PDO-6332 Remove all thread count limits from PingDirectory
- [X] PDO-6661 Remove Cronjob / Job for PingDataSync
- [X] PDO-7238 Remove KMS Init Container from PingDirectory
- [X] PDO-7348 PF transaction log parsing improvements
- [X] PDO-7394 Remove Grafana dashboards from secondary region
- [X] PDO-7434 Update Logstash HPA
- [X] PDO-7461 Updated Prometheus CPU and memory limits and kustomize settings
- [X] PDO-7489 Updates to decrease ContainerInsights
- [X] PDO-7522 Fix autoscaling resource version to use v2
- [X] PDO-7528 Making Graviton as default for NON-GA environment, fix GA consistency across envs
- [X] PDO-7530 Implement permanent reduction of OS resources in 1.19.1
- [X] PDO-7548 Add 'source cluster' identifier to graphs legend for Volume Autoscaler dashboard 
- [X] PDO-7606 Updated Fluent Bit resource to successfully flush records when under minimal load 
- [X] PDO-7570 Logstash: Update config to include K8s resource labels
- [X] PDO-7703 Logstash: Revisit PodDisruptionBudget
- [X] PDO-7725:Implementing PDO-7558 Karpenter Cost saving changes
- [X] PDO-7742 NewRelic: Optimize Metric Collection by Removing Unnecessary Data Points
- [X] PDO-7759 Increase NR interval to 30s
- [X] PDO-7768 Add customer-defined name to external IdP
- [X] PDO-7772 Nginx ocsp integration test in ping-cloud-base causing instability
- [X] PDO-7788 customer-p1-connection job suspension prevents ArgoCD app healthy status
- [X] PDO-7789 Obfuscate client secret within oidc.properties.subst for PingFederate
- [X] PDO-7805 Remove application/node logs from CloudWatch
- [X] PDO-7806 added additional labels in logstash config
- [X] PDO-8072 ingress-nginx to use topologySpreadConstaints
<<<<<<< HEAD
- [X] PDO-8128 Correct sample patch for Pingaccess-WAS engine HPA min/max replicas
- [X] PDO-8164 OpenSearch: Implement Version 2.11.1
=======
- [X] PDO-8071 Remove Logstash pipelines for Newrelic
- [X] PDO-8128 Correct sample patch for Pingaccess-WAS engine HPA min/max replicas
>>>>>>> f383fd54
<|MERGE_RESOLUTION|>--- conflicted
+++ resolved
@@ -29,10 +29,6 @@
 - [X] PDO-7805 Remove application/node logs from CloudWatch
 - [X] PDO-7806 added additional labels in logstash config
 - [X] PDO-8072 ingress-nginx to use topologySpreadConstaints
-<<<<<<< HEAD
-- [X] PDO-8128 Correct sample patch for Pingaccess-WAS engine HPA min/max replicas
-- [X] PDO-8164 OpenSearch: Implement Version 2.11.1
-=======
 - [X] PDO-8071 Remove Logstash pipelines for Newrelic
 - [X] PDO-8128 Correct sample patch for Pingaccess-WAS engine HPA min/max replicas
->>>>>>> f383fd54
+- [X] PDO-8164 OpenSearch: Implement Version 2.11.1