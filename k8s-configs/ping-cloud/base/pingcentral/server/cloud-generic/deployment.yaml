--- conflicted
+++ resolved
@@ -69,14 +69,9 @@
         securityContext:
           runAsNonRoot: false
           runAsUser: 0
-<<<<<<< HEAD
         #FIXME: Update image tags to final public versions & PullPolicy to IfNotPresent
-        image: 705370621539.dkr.ecr.us-west-2.amazonaws.com/pingcloud-apps/pingcentral:1.8.0-v1.0.13-north-star-p2
+        image: 705370621539.dkr.ecr.us-west-2.amazonaws.com/pingcloud-apps/pingcentral:1.8.0-v1.0.14-north-star-p2
         imagePullPolicy: Always
-=======
-        image: public.ecr.aws/r2h3l6e4/pingcloud-apps/pingcentral:1.8.0-v1.0.13
-        imagePullPolicy: IfNotPresent
->>>>>>> 34bae4ba
         resources:
           requests:
             memory: "2Gi"
