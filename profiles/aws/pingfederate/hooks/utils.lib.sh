--- conflicted
+++ resolved
@@ -9,35 +9,11 @@
 ########################################################################################################################
 function make_api_request() {
   set +x
-<<<<<<< HEAD
-  curl -k \
-=======
   HTTP_CODE=$(curl -k \
->>>>>>> c269ab56
     --retry "${API_RETRY_LIMIT}" \
     --max-time "${API_TIMEOUT_WAIT}" \
     --retry-delay 1 \
     --retry-connrefused \
-<<<<<<< HEAD
-    -u "${PF_ADMIN_USER_USERNAME}:${PF_ADMIN_USER_PASSWORD}" \
-    -H 'X-Xsrf-Header: PingFederate' "$@"
-  set -x
-
-  RESULT=$?
-  echo "Admin API request status: ${RESULT}"
-
-  return "${RESULT}"
-}
-
-########################################################################################################################
-# Wait for the local PingFederate admin server to be up and running waiting 3 seconds between each check.
-########################################################################################################################
-function wait_for_server_ready() {
-  while true; do
-    liveness.sh && return 0
-    sleep 3s
-  done
-=======
     -u "Administrator:${PF_LDAP_PASSWORD}" \
     -w '%{http_code}' \
     -H 'X-Xsrf-Header: PingFederate' "$@")
@@ -46,7 +22,6 @@
 
   echo "Admin API request status: ${RESULT}; HTTP status: ${HTTP_CODE}"
   return "${RESULT}"
->>>>>>> c269ab56
 }
 
 ########################################################################################################################
@@ -82,7 +57,7 @@
 ########################################################################################################################
 function installTools() {
    if [ -z "$(which aws)" ]; then
-      #
+      #   
       #  Install AWS platform specific tools
       #
       echo "Installing AWS CLI tools for S3 support"
