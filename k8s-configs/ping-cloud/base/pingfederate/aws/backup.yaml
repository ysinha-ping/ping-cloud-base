--- conflicted
+++ resolved
@@ -13,11 +13,7 @@
       restartPolicy: Never
       containers:
       - name: pingfederate-backup
-<<<<<<< HEAD
-        image: pingidentity/pingfederate:2010-10.1.2
-=======
         image: pingcloud-mirror.jfrog.io/pingidentity/pingfederate:2010-10.1.2
->>>>>>> 0dd1d47c
         command:
         - /opt/in/backup-archive-data.sh
         envFrom:
