# This defines the ingress for the pingaccess runtime service

# NOTE: it will only work if an ingress controller (e.g. nginx) is running on
# your cluster.

apiVersion: extensions/v1beta1
kind: Ingress
metadata:
  name: pingaccess-ingress
  annotations:
    nginx.ingress.kubernetes.io/backend-protocol: "HTTPS"
    nginx.ingress.kubernetes.io/force-ssl-redirect: "true"
    kubernetes.io/ingress.class: nginx-public
<<<<<<< HEAD
    nginx.ingress.kubernetes.io/enable-modsecurity: "true"
    nginx.ingress.kubernetes.io/enable-owasp-core-rules : "true"
=======
>>>>>>> 99e7ceae
spec:
  tls:
  - hosts:
    - pingaccess-dev.ping-demo.com
  rules:
  - host: pingaccess-dev.ping-demo.com
    http:
      paths:
      # This rule gives external access to the pingaccess runtime service
      - path: /
        backend:
          serviceName: pingaccess
          servicePort: 443

---

# This defines the ingress for the pingaccess agent services.

apiVersion: extensions/v1beta1
kind: Ingress
metadata:
  name: pingaccess-agent-ingress
  annotations:
    nginx.ingress.kubernetes.io/backend-protocol: "HTTPS"
    nginx.ingress.kubernetes.io/force-ssl-redirect: "true"
    kubernetes.io/ingress.class: nginx-public
<<<<<<< HEAD
    nginx.ingress.kubernetes.io/enable-modsecurity: "true"
    nginx.ingress.kubernetes.io/enable-owasp-core-rules : "true"
=======
>>>>>>> 99e7ceae
spec:
  tls:
  - hosts:
    - pingaccess-agent-dev.ping-demo.com
  rules:
  - host: pingaccess-agent-dev.ping-demo.com
    http:
      paths:
      # This rule gives external access to the pingaccess agent port
      - path: /
        backend:
          serviceName: pingaccess
          servicePort: 3030<|MERGE_RESOLUTION|>--- conflicted
+++ resolved
@@ -11,11 +11,6 @@
     nginx.ingress.kubernetes.io/backend-protocol: "HTTPS"
     nginx.ingress.kubernetes.io/force-ssl-redirect: "true"
     kubernetes.io/ingress.class: nginx-public
-<<<<<<< HEAD
-    nginx.ingress.kubernetes.io/enable-modsecurity: "true"
-    nginx.ingress.kubernetes.io/enable-owasp-core-rules : "true"
-=======
->>>>>>> 99e7ceae
 spec:
   tls:
   - hosts:
@@ -42,11 +37,6 @@
     nginx.ingress.kubernetes.io/backend-protocol: "HTTPS"
     nginx.ingress.kubernetes.io/force-ssl-redirect: "true"
     kubernetes.io/ingress.class: nginx-public
-<<<<<<< HEAD
-    nginx.ingress.kubernetes.io/enable-modsecurity: "true"
-    nginx.ingress.kubernetes.io/enable-owasp-core-rules : "true"
-=======
->>>>>>> 99e7ceae
 spec:
   tls:
   - hosts:
