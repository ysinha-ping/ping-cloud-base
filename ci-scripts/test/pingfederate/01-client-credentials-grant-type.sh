#!/bin/bash

SCRIPT_HOME=$(cd $(dirname ${0}); pwd)
. "${SCRIPT_HOME}"/../../common.sh "${1}"

if skipTest "${0}"; then
  log "Skipping test ${0}"
  exit 0
fi

<<<<<<< HEAD
# FIXME Data needs preloading to CICD Bucket and OAuth client created 
=======
# FIXME Data needs preloading to CICD Bucket and OAuth client created
>>>>>>> f292d4d1
log "Test disabled pending new config setup"
exit 0

#
# UNTESTED template code to create OAuth client through PF API.
#
#client='{
#      "clientId": "OIDC-AS3",
#      "enabled": true,
#      "redirectUris": [],
#      "grantTypes": [
#        "RESOURCE_OWNER_CREDENTIALS",
#        "REFRESH_TOKEN"
#      ],
#      "name": "OIDC-AS",
#      "refreshRolling": "SERVER_DEFAULT",
#      "persistentGrantExpirationType": "SERVER_DEFAULT",
#      "persistentGrantExpirationTime": 0,
#      "persistentGrantExpirationTimeUnit": "DAYS",
#      "persistentGrantIdleTimeoutType": "SERVER_DEFAULT",
#      "persistentGrantIdleTimeout": 0,
#      "persistentGrantIdleTimeoutTimeUnit": "DAYS",
#      "bypassApprovalPage": false,
#      "restrictScopes": false,
#      "restrictedScopes": [],
#      "exclusiveScopes": [],
#      "restrictedResponseTypes": [],
#      "defaultAccessTokenManagerRef": {
#        "id": "jwt",
#        "location": "https://pingfederate-admin-68c57f7c54-fs5q4:9999/pf-admin-api/v1/oauth/accessTokenManagers/jwt"
#      },
#      "validateUsingAllEligibleAtms": false,
#      "oidcPolicy": {
#        "grantAccessSessionRevocationApi": false,
#        "pingAccessLogoutCapable": false,
#        "pairwiseIdentifierUserType": false
#      },
#      "clientAuth": {
#        "type": "NONE",
#        "enforceReplayPrevention": false
#      },
#      "deviceFlowSettingType": "SERVER_DEFAULT",
#      "requireProofKeyForCodeExchange": false,
#      "requireSignedRequests": false
#    }'
#
#
#curl  -v -k -u "Administrator:2FederateM0re" -H "X-XSRF-Header: PingFederate"  -H "Accept: application/json" -H "content-type: application/json" -d "'${client}'" https://pingfederate-admin-raypf.ping-demo.com:443/pf-admin-api/v1/oauth/clients

URL="${PINGFEDERATE_AUTH_ENDPOINT}/as/token.oauth2?grant_type=client_credentials&scope="
log "Attempting to obtain access token from ${URL}"

curl --max-time 120 --silent -v -k -X POST -u 'PingDirectory:2FederateM0re' "${URL}"
exit ${?}<|MERGE_RESOLUTION|>--- conflicted
+++ resolved
@@ -8,11 +8,7 @@
   exit 0
 fi
 
-<<<<<<< HEAD
-# FIXME Data needs preloading to CICD Bucket and OAuth client created 
-=======
 # FIXME Data needs preloading to CICD Bucket and OAuth client created
->>>>>>> f292d4d1
 log "Test disabled pending new config setup"
 exit 0
 
