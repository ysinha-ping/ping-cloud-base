apiVersion: apps/v1
kind: Deployment
metadata:
  name: p14c-bom-service
spec:
  selector:
    matchLabels:
      role: p14c-bom-service
  replicas: 1
  template:
    metadata:
      name: p14c-bom-service
      labels:
        role: p14c-bom-service
    spec:
      serviceAccount: p14c-bom-serviceaccount
      containers:
      - name: pingcloud-bom
<<<<<<< HEAD
        image: public.ecr.aws/r2h3l6e4/pingcloud-services/p14c-integration:v1.0.17
=======
        image: public.ecr.aws/r2h3l6e4/pingcloud-services/p14c-integration:v1.0.20
>>>>>>> ec49483e
        imagePullPolicy: IfNotPresent
        resources:
          requests:
            memory: "256Mi"
            cpu: "300m"
          limits:
            memory: "512Mi"
            cpu: "500m"
        envFrom:
        - configMapRef:
            name: p14c-bom-service-environment-variables
        env:
        - name: NAMESPACE
          valueFrom:
            fieldRef:
              fieldPath: metadata.namespace
        # The -u flag is necessary for python to emit logging to standard out
        command: [ 'python3', '-u', '/app/bom_service_controller.py' ]
<<<<<<< HEAD
        livenessProbe:
          exec:
            command: [ 'python3', '-u', '/app/liveness.py'  ]
          initialDelaySeconds: 60
          periodSeconds: 30
          failureThreshold: 3
          timeoutSeconds: 3
=======

>>>>>>> ec49483e
<|MERGE_RESOLUTION|>--- conflicted
+++ resolved
@@ -16,11 +16,7 @@
       serviceAccount: p14c-bom-serviceaccount
       containers:
       - name: pingcloud-bom
-<<<<<<< HEAD
-        image: public.ecr.aws/r2h3l6e4/pingcloud-services/p14c-integration:v1.0.17
-=======
         image: public.ecr.aws/r2h3l6e4/pingcloud-services/p14c-integration:v1.0.20
->>>>>>> ec49483e
         imagePullPolicy: IfNotPresent
         resources:
           requests:
@@ -39,7 +35,6 @@
               fieldPath: metadata.namespace
         # The -u flag is necessary for python to emit logging to standard out
         command: [ 'python3', '-u', '/app/bom_service_controller.py' ]
-<<<<<<< HEAD
         livenessProbe:
           exec:
             command: [ 'python3', '-u', '/app/liveness.py'  ]
@@ -47,6 +42,3 @@
           periodSeconds: 30
           failureThreshold: 3
           timeoutSeconds: 3
-=======
-
->>>>>>> ec49483e
