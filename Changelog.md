--- conflicted
+++ resolved
@@ -11,9 +11,5 @@
 - [X] PDO-7456 Upgrade Karpenter to 0.37.0
 - [X] PDO-7461 Updated Prometheus CPU and memory limits
 - [X] PDO-7528 Making Graviton as default for NON-GA environment, fix GA consistency across envs
-<<<<<<< HEAD
-- [X] PDO-7548 Add 'source cluster' identifier to graphs legend for Volume Autoscaler dashboard 
-=======
 - [X] PDO-7530 Implement permanent reduction of OS resources in 1.19.1
-- [X] PDO-7548 Add 'source cluster' identifier to graphs legend for Volume Autoscaler dashboard 
->>>>>>> 7809c16e
+- [X] PDO-7548 Add 'source cluster' identifier to graphs legend for Volume Autoscaler dashboard 