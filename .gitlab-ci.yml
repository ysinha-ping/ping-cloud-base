--- conflicted
+++ resolved
@@ -92,9 +92,6 @@
   image: docker.corp.pingidentity.com:5000/platform-pipeline/k8s-deploy-tools:stable
   script:
     - ./ci-scripts/test/integration/run-integration-tests.sh pingdelegator
-  except:
-    variables:
-      - $CI_COMMIT_MESSAGE =~ /\[skip pipeline\]/
 
 pf-integration-tests:
   stage: integration-test
@@ -126,14 +123,7 @@
     - pd-eks-deploy
   image: docker.corp.pingidentity.com:5000/platform-pipeline/k8s-deploy-tools:stable
   script:
-<<<<<<< HEAD
     - ./ci-scripts/test/integration/run-integration-tests.sh pingcloud-services
-  except:
-    variables:
-      - $CI_COMMIT_MESSAGE =~ /\[skip pipeline\]/
-=======
-    - ./ci-scripts/test/integration/run-integration-tests.sh pingcloud-metadata
->>>>>>> 16a10277
 
 common-integration-tests:
   stage: integration-test
