--- conflicted
+++ resolved
@@ -15,11 +15,7 @@
       restartPolicy: Never
       containers:
       - name: pingaccess-was-backup
-<<<<<<< HEAD
-        image: public.ecr.aws/r2h3l6e4/pingcloud-apps/pingaccess-was:6.3.1-v1.0.17
-=======
         image: public.ecr.aws/r2h3l6e4/pingcloud-apps/pingaccess-was:6.3.1-v1.0.19
->>>>>>> 1d6ad997
         imagePullPolicy: IfNotPresent
         securityContext:
           runAsGroup: 9999
