--- conflicted
+++ resolved
@@ -60,13 +60,9 @@
           restartPolicy: OnFailure
           containers:
           - name: pingfederate-backup
-<<<<<<< HEAD
             #FIXME: Update image tags to final public versions & PullPolicy to IfNotPresent
-            image: 705370621539.dkr.ecr.us-west-2.amazonaws.com/pingcloud-apps/pingfederate:10.3.1-v1.0.11-north-star-p2
+            image: 705370621539.dkr.ecr.us-west-2.amazonaws.com/pingcloud-apps/pingfederate:10.3.1-v1.0.12-north-star-p2
             imagePullPolicy: Always
-=======
-            image: public.ecr.aws/r2h3l6e4/pingcloud-apps/pingfederate:10.3.1-v1.0.11
->>>>>>> 2033b350
             # Required because new GSA images run as non-root by default, and P1AS does not work with non-root user yet.
             securityContext:
               runAsNonRoot: false
