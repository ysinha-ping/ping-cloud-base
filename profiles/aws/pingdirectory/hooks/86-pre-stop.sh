#!/usr/bin/env sh

echo "pre-stop: starting pre-stop hook"

SHORT_HOST_NAME=$(hostname)
ORDINAL=${SHORT_HOST_NAME##*-}
echo "pre-stop: pod ordinal: ${ORDINAL}"

NUM_REPLICAS=$(kubectl get statefulset "${K8S_STATEFUL_SET_NAME}" -o jsonpath='{.spec.replicas}')
echo "pre-stop: number of replicas: ${NUM_REPLICAS}"

if test ${ORDINAL} -lt ${NUM_REPLICAS}; then
  echo "pre-stop: not removing server since it is still in the topology"
  exit 0
fi

echo "pre-stop: getting instance name from config"
INSTANCE_NAME=$(dsconfig --no-prompt \
  --useSSL --trustAll \
  --hostname "${HOSTNAME}" --port "${LDAPS_PORT}" \
  get-global-configuration-prop \
  --property instance-name \
  --script-friendly |
  awk '{ print $2 }')

echo "pre-stop: removing ${HOSTNAME} (instance name: ${INSTANCE_NAME}) from the topology"
dsreplication disable --disableAll \
  --no-prompt --ignoreWarnings \
  --retryTimeoutSeconds ${RETRY_TIMEOUT_SECONDS} \
  --enableDebug --globalDebugLevel verbose \
  --hostname "${HOSTNAME}" --port "${LDAPS_PORT}" \
  --adminUID "${ADMIN_USER_NAME}" --adminPasswordFile "${ADMIN_USER_PASSWORD_FILE}"
echo "pre-stop: server removal exited with return code: ${?}"

echo "pre-stop: removing the replication changelogDb"
rm -rf "${SERVER_ROOT_DIR}/changelogDb"

REPL_INIT_MARKER_FILE="${SERVER_ROOT_DIR}"/config/repl-initialized

<<<<<<< HEAD
echo "pre-stop: removing ${POST_START_INIT_MARKER_FILE} and ${REPL_INIT_MARKER_FILE} marker files"
rm -f "${POST_START_INIT_MARKER_FILE}" "${REPL_INIT_MARKER_FILE}"

# Tell Kubernetes to delete the persistent volume we were bound to. This makes the above cleanup unnecessary, but
# we will keep that around in case this fails for some reason.
echo "pre-stop: remove the persistent volume"
kubectl delete pvc out-dir-pingdirectory-"${ORDINAL}"
=======
echo "pre-stop: removing ${REPL_INIT_MARKER_FILE} marker file"
rm -f "${REPL_INIT_MARKER_FILE}"

# Conditionally remove the persistent volume to which the pod was bound.
if test ! "${LEAVE_DISK_AFTER_SERVER_DELETE}"; then
  echo "pre-stop: remove the persistent volume"
  kubectl delete pvc out-dir-pingdirectory-"${ORDINAL}"
fi
>>>>>>> f292d4d1
<|MERGE_RESOLUTION|>--- conflicted
+++ resolved
@@ -37,15 +37,6 @@
 
 REPL_INIT_MARKER_FILE="${SERVER_ROOT_DIR}"/config/repl-initialized
 
-<<<<<<< HEAD
-echo "pre-stop: removing ${POST_START_INIT_MARKER_FILE} and ${REPL_INIT_MARKER_FILE} marker files"
-rm -f "${POST_START_INIT_MARKER_FILE}" "${REPL_INIT_MARKER_FILE}"
-
-# Tell Kubernetes to delete the persistent volume we were bound to. This makes the above cleanup unnecessary, but
-# we will keep that around in case this fails for some reason.
-echo "pre-stop: remove the persistent volume"
-kubectl delete pvc out-dir-pingdirectory-"${ORDINAL}"
-=======
 echo "pre-stop: removing ${REPL_INIT_MARKER_FILE} marker file"
 rm -f "${REPL_INIT_MARKER_FILE}"
 
@@ -53,5 +44,4 @@
 if test ! "${LEAVE_DISK_AFTER_SERVER_DELETE}"; then
   echo "pre-stop: remove the persistent volume"
   kubectl delete pvc out-dir-pingdirectory-"${ORDINAL}"
-fi
->>>>>>> f292d4d1
+fi