apiVersion: v1
kind: ConfigMap
metadata:
  name: pingfederate-periodic-csd-upload
data:
  backup-csd-data.sh: |-
    #!/bin/sh

    # Install kubectl
    echo "Installing kubectl"
    curl https://storage.googleapis.com/kubernetes-release/release/v1.15.0/bin/linux/amd64/kubectl \
    -o /usr/local/bin/kubectl
    
    chmod +x /usr/local/bin/kubectl

    REPLICAS=$(kubectl get pods -l=role="${CSD_POD_ROLE}" -o name)

    CSD_FILES=
    for REPLICA in ${REPLICAS}; do
      SERVER=${REPLICA}
      SCRIPT="${HOOKS_DIR}"/82-upload-csd-s3.sh
      LOG_FILE=/tmp/upload.log

      echo "Uploading CSD on server ${SERVER}"
      kubectl exec "${SERVER}" -c "${CSD_CONTAINER_NAME}" -- sh -c "test -x ${SCRIPT} && ${SCRIPT}" >"${LOG_FILE}"
 
      if test ${?} -eq 0; then
        # Sending logs to STDOUT
        cat ${LOG_FILE}
        CSD_FILE=$(tail -1 "${LOG_FILE}")
        test -z "${CSD_FILES}" && CSD_FILES="${CSD_FILE}" || CSD_FILES="${CSD_FILES} ${CSD_FILE}"
      else
        echo "Upload script not found on server ${SERVER}"
      fi
    done

    # Print the names of the uploaded files so callers know exactly what was uploaded
    echo "The following files were uploaded:"
    echo "${CSD_FILES}"

---
apiVersion: batch/v1beta1
kind: CronJob
metadata:
  name: pingfederate-periodic-csd-upload
spec:
  schedule: "0 * * * *"
  jobTemplate:
    spec:
      template:
        spec:
          serviceAccount: ping-serviceaccount
          restartPolicy: OnFailure
          containers:
          - name: pingfederate-periodic-csd-upload
<<<<<<< HEAD
            image: pingidentity/pingfederate:2010-10.1.2
=======
            image: pingcloud-mirror.jfrog.io/pingidentity/pingfederate:2010-10.1.2
>>>>>>> 0dd1d47c
            command:
            - /opt/in/backup-csd-data.sh
            env:
            - name: CSD_POD_ROLE
              value: "pingfederate-engine"
            - name: CSD_CONTAINER_NAME
              value: "pingfederate"
            envFrom:
            - configMapRef:
                name: pingfederate-environment-variables
            volumeMounts:
            - name: pingfederate-periodic-csd-upload
              mountPath: /opt/in/backup-csd-data.sh
              subPath: backup-csd-data.sh
          volumes:
          - name: pingfederate-periodic-csd-upload
            configMap:
              name: pingfederate-periodic-csd-upload
              defaultMode: 0555

---
apiVersion: batch/v1beta1
kind: CronJob
metadata:
  name: pingfederate-admin-periodic-csd-upload
spec:
  schedule: "0 * * * *"
  jobTemplate:
    spec:
      template:
        spec:
          serviceAccount: ping-serviceaccount
          restartPolicy: OnFailure
          containers:
          - name: pingfederate-admin-periodic-csd-upload
<<<<<<< HEAD
            image: pingidentity/pingfederate:2010-10.1.2
=======
            image: pingcloud-mirror.jfrog.io/pingidentity/pingfederate:2010-10.1.2
>>>>>>> 0dd1d47c
            command:
            - /opt/in/backup-csd-data.sh
            env:
            - name: CSD_POD_ROLE
              value: "pingfederate-admin"
            - name: CSD_CONTAINER_NAME
              value: "pingfederate-admin"
            envFrom:
            - configMapRef:
                name: pingfederate-environment-variables
            volumeMounts:
            - name: pingfederate-periodic-csd-upload
              mountPath: /opt/in/backup-csd-data.sh
              subPath: backup-csd-data.sh
          volumes:
          - name: pingfederate-periodic-csd-upload
            configMap:
              name: pingfederate-periodic-csd-upload
              defaultMode: 0555<|MERGE_RESOLUTION|>--- conflicted
+++ resolved
@@ -53,11 +53,7 @@
           restartPolicy: OnFailure
           containers:
           - name: pingfederate-periodic-csd-upload
-<<<<<<< HEAD
-            image: pingidentity/pingfederate:2010-10.1.2
-=======
             image: pingcloud-mirror.jfrog.io/pingidentity/pingfederate:2010-10.1.2
->>>>>>> 0dd1d47c
             command:
             - /opt/in/backup-csd-data.sh
             env:
@@ -93,11 +89,7 @@
           restartPolicy: OnFailure
           containers:
           - name: pingfederate-admin-periodic-csd-upload
-<<<<<<< HEAD
-            image: pingidentity/pingfederate:2010-10.1.2
-=======
             image: pingcloud-mirror.jfrog.io/pingidentity/pingfederate:2010-10.1.2
->>>>>>> 0dd1d47c
             command:
             - /opt/in/backup-csd-data.sh
             env:
