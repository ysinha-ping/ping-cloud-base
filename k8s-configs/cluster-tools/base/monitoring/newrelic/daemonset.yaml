---
# Source: nri-bundle/charts/newrelic-infrastructure/templates/controlplane/daemonset.yaml

apiVersion: apps/v1
kind: DaemonSet
metadata:
  namespace: newrelic
  labels:
    nri-bundle.version: 4.5.8
    app.kubernetes.io/instance: nri-bundle
    app.kubernetes.io/name: newrelic-infrastructure
    app.kubernetes.io/version: 3.2.0
    helm.sh/chart: newrelic-infrastructure-3.5.3
  name: nri-bundle-nrk8s-controlplane
spec:
  updateStrategy: 
    rollingUpdate:
      maxUnavailable: 1
    type: RollingUpdate
  selector:
    matchLabels:
      app.kubernetes.io/instance: nri-bundle
      app.kubernetes.io/name: newrelic-infrastructure
      app.kubernetes.io/component: controlplane
  template:
    metadata:
      labels:
        nri-bundle.version: 4.5.8
        app.kubernetes.io/instance: nri-bundle
        app.kubernetes.io/name: newrelic-infrastructure
        app.kubernetes.io/component: controlplane
      annotations: {}
    spec:
      hostNetwork: true
      dnsPolicy: ClusterFirstWithHostNet
      serviceAccountName: nri-bundle-newrelic-infrastructure-controlplane
      initContainers:
        - name: wait-for-nr-license-secret
          securityContext:
            privileged: false
            runAsGroup: 2000
            runAsUser: 1000
            runAsNonRoot: true
            allowPrivilegeEscalation: false
            readOnlyRootFilesystem: true
          image: public.ecr.aws/r2h3l6e4/bitnami/kubectl:1.15.3
          command: [ "/bin/sh", "-c" ]
          args: [ "kubectl get secret $(SECRET_NAME) && echo 'INFO: NR secret object found, skipping waiting for job completion.' || kubectl wait --for=condition=Complete --timeout=$(WAIT_TIMEOUT_SEC)s job/$(JOB_NAME)" ]
          env:
            - name: "WAIT_TIMEOUT_SEC"
              value: "300"
            - name: "JOB_NAME"
              value: "newrelic-license-secret-exporter"
            - name: "SECRET_NAME"
              value: "newrelic-license-key"
      containers:
        - name: controlplane
<<<<<<< HEAD
          image: public.ecr.aws/r2h3l6e4/pingcloud-monitoring/nri-kubernetes/dev:v1.17-release-branch-latest
=======
          image: public.ecr.aws/r2h3l6e4/pingcloud-monitoring/nri-kubernetes/dev:v1.16-release-branch-latest
>>>>>>> 1f703ed2
          imagePullPolicy: Always
          securityContext:
            privileged: false
            runAsGroup: 2000
            runAsUser: 1000
            runAsNonRoot: true
            allowPrivilegeEscalation: false
            readOnlyRootFilesystem: true
          env:
            - name: "NRI_KUBERNETES_SINK_HTTP_PORT"
              value: "8001"
            - name: "NRI_KUBERNETES_CLUSTERNAME"
              valueFrom:
                fieldRef:
                  fieldPath: metadata.annotations['CLUSTER_NAME']
            - name: "NRI_KUBERNETES_VERBOSE"
              value: "false"
            - name: "NRI_KUBERNETES_NODENAME"
              valueFrom:
                fieldRef:
                  apiVersion: "v1"
                  fieldPath: "spec.nodeName"
            - name: "NRI_KUBERNETES_NODEIP"
              valueFrom:
                fieldRef:
                  apiVersion: "v1"
                  fieldPath: "status.hostIP"
          volumeMounts:
            - name: nri-kubernetes-config
              mountPath: /etc/newrelic-infra/nri-kubernetes.yml
              subPath: nri-kubernetes.yml
          resources: 
            limits:
              memory: 300M
            requests:
              cpu: 100m
              memory: 150M
        - name: forwarder
          image: public.ecr.aws/r2h3l6e4/newrelic/k8s-events-forwarder:1.24.1s
          imagePullPolicy: IfNotPresent
          securityContext:
            privileged: false
            runAsGroup: 2000
            runAsUser: 1000
            runAsNonRoot: true
            allowPrivilegeEscalation: false
            readOnlyRootFilesystem: true
          ports:
            - containerPort: 8001
          env:
            - name: "NRI_KUBERNETES_VERBOSE"
              value: "false"
            - name: "NRIA_LICENSE_KEY"
              valueFrom:
                secretKeyRef:
                  name: newrelic-license-key
                  key: NEW_RELIC_LICENSE_KEY

            - name: "NRIA_OVERRIDE_HOSTNAME_SHORT"
              valueFrom:
                fieldRef:
                  apiVersion: "v1"
                  fieldPath: "spec.nodeName"

            - name: "K8S_NODE_NAME"
              valueFrom:
                fieldRef:
                  apiVersion: "v1"
                  fieldPath: "spec.nodeName"
          volumeMounts:
            - mountPath: /var/db/newrelic-infra/data
              name: forwarder-tmpfs-data
            - mountPath: /var/db/newrelic-infra/user_data
              name: forwarder-tmpfs-user-data
            - mountPath: /tmp
              name: forwarder-tmpfs-tmp
            - name: config
              mountPath: /etc/newrelic-infra.yml
              subPath: newrelic-infra.yml
          resources: 
            limits:
              memory: 300M
            requests:
              cpu: 100m
              memory: 150M
      volumes:
        - name: nri-kubernetes-config
          configMap:
            name: nri-bundle-nrk8s-controlplane
            items:
              - key: nri-kubernetes.yml
                path: nri-kubernetes.yml
        - name: forwarder-tmpfs-data
          emptyDir: {}
        - name: forwarder-tmpfs-user-data
          emptyDir: {}
        - name: forwarder-tmpfs-tmp
          emptyDir: {}
        - name: config
          configMap:
            name: nri-bundle-nrk8s-agent-controlplane
            items:
              - key: newrelic-infra.yml
                path: newrelic-infra.yml
      affinity:
        nodeAffinity:
          requiredDuringSchedulingIgnoredDuringExecution:
            nodeSelectorTerms:
            - matchExpressions:
              - key: node-role.kubernetes.io/control-plane
                operator: Exists
            - matchExpressions:
              - key: node-role.kubernetes.io/controlplane
                operator: Exists
            - matchExpressions:
              - key: node-role.kubernetes.io/etcd
                operator: Exists
            - matchExpressions:
              - key: node-role.kubernetes.io/master
                operator: Exists
      tolerations:
        - effect: NoSchedule
          operator: Exists
        - effect: NoExecute
          operator: Exists

---
# Source: nri-bundle/charts/newrelic-infrastructure/templates/kubelet/daemonset.yaml

apiVersion: apps/v1
kind: DaemonSet
metadata:
  namespace: newrelic
  labels:
    nri-bundle.version: 4.5.8
    app.kubernetes.io/instance: nri-bundle
    app.kubernetes.io/name: newrelic-infrastructure
    app.kubernetes.io/version: 3.2.0
    helm.sh/chart: newrelic-infrastructure-3.5.3
  name: nri-bundle-nrk8s-kubelet
spec:
  updateStrategy: 
    rollingUpdate:
      maxUnavailable: 1
    type: RollingUpdate
  selector:
    matchLabels:
      app.kubernetes.io/instance: nri-bundle
      app.kubernetes.io/name: newrelic-infrastructure
      app.kubernetes.io/component: kubelet
  template:
    metadata:
      labels:
        nri-bundle.version: 4.5.8
        app.kubernetes.io/instance: nri-bundle
        app.kubernetes.io/name: newrelic-infrastructure
        app.kubernetes.io/component: kubelet
      annotations: {}
    spec:
      serviceAccountName: nri-bundle-newrelic-infrastructure
      hostNetwork: false
      dnsPolicy: ClusterFirstWithHostNet
      initContainers:
        - name: wait-for-nr-license-secret
          securityContext:
            privileged: false
            runAsGroup: 2000
            runAsUser: 1000
            runAsNonRoot: true
            allowPrivilegeEscalation: false
            readOnlyRootFilesystem: true
          image: public.ecr.aws/r2h3l6e4/bitnami/kubectl:1.15.3
          command: [ "/bin/sh", "-c" ]
          args: [ "kubectl get secret $(SECRET_NAME) && echo 'INFO: NR secret object found, skipping waiting for job completion.' || kubectl wait --for=condition=Complete --timeout=$(WAIT_TIMEOUT_SEC)s job/$(JOB_NAME)" ]
          env:
            - name: "WAIT_TIMEOUT_SEC"
              value: "300"
            - name: "JOB_NAME"
              value: "newrelic-license-secret-exporter"
            - name: "SECRET_NAME"
              value: "newrelic-license-key"
      containers:
        - name: kubelet
<<<<<<< HEAD
          image: public.ecr.aws/r2h3l6e4/pingcloud-monitoring/nri-kubernetes/dev:v1.17-release-branch-latest
=======
          image: public.ecr.aws/r2h3l6e4/pingcloud-monitoring/nri-kubernetes/dev:v1.16-release-branch-latest
>>>>>>> 1f703ed2
          imagePullPolicy: Always
          securityContext:
            privileged: false
            runAsGroup: 2000
            runAsUser: 1000
            runAsNonRoot: true
            allowPrivilegeEscalation: false
            readOnlyRootFilesystem: true
          env:
            - name: "NRI_KUBERNETES_SINK_HTTP_PORT"
              value: "8003"
            - name: "NRI_KUBERNETES_CLUSTERNAME"
              valueFrom:
                fieldRef:
                  fieldPath: metadata.annotations['CLUSTER_NAME']
            - name: "NRI_KUBERNETES_VERBOSE"
              value: "false"
            - name: "NRI_KUBERNETES_NODENAME"
              valueFrom:
                fieldRef:
                  apiVersion: "v1"
                  fieldPath: "spec.nodeName"
            # Required to connect to the kubelet
            - name: "NRI_KUBERNETES_NODEIP"
              valueFrom:
                fieldRef:
                  apiVersion: "v1"
                  fieldPath: "status.hostIP"
          volumeMounts:
            - name: nri-kubernetes-config
              mountPath: /etc/newrelic-infra/nri-kubernetes.yml
              subPath: nri-kubernetes.yml
          resources: 
            limits:
              memory: 300M
            requests:
              cpu: 100m
              memory: 150M
        - name: agent
          image: public.ecr.aws/r2h3l6e4/newrelic/infrastructure-bundle:2.8.15
          args: [ "newrelic-infra" ]
          imagePullPolicy: IfNotPresent
          securityContext:
            privileged: true
            runAsGroup: 0
            runAsUser: 0
            runAsNonRoot: false
            allowPrivilegeEscalation: true
            readOnlyRootFilesystem: true
          ports:
            - containerPort: 8003
          env:
            - name: "NRI_KUBERNETES_VERBOSE"
              value: "false"
            - name: NRIA_LICENSE_KEY
              valueFrom:
                secretKeyRef:
                  name: newrelic-license-key
                  key: NEW_RELIC_LICENSE_KEY
            - name: "CLUSTER_NAME"
              valueFrom:
                fieldRef:
                  fieldPath: metadata.annotations['CLUSTER_NAME']
            - name: "NRIA_HOST"
              valueFrom:
                fieldRef:
                  apiVersion: "v1"
                  fieldPath: "status.hostIP"
            - name: "NRIA_OVERRIDE_HOSTNAME_SHORT"
              valueFrom:
                fieldRef:
                  apiVersion: "v1"
                  fieldPath: "spec.nodeName"
            - name: "NRI_KUBERNETES_NODE_NAME"
              valueFrom:
                fieldRef:
                  apiVersion: "v1"
                  fieldPath: "spec.nodeName"
            - name: "NRIA_CUSTOM_ATTRIBUTES"
              value: '{"clusterName":"$(CLUSTER_NAME)"}'
            - name: "NRIA_PASSTHROUGH_ENVIRONMENT"
              value: "KUBERNETES_SERVICE_HOST,KUBERNETES_SERVICE_PORT,CLUSTER_NAME,CADVISOR_PORT,NRK8S_NODE_NAME,KUBE_STATE_METRICS_URL,KUBE_STATE_METRICS_POD_LABEL,TIMEOUT,ETCD_TLS_SECRET_NAME,ETCD_TLS_SECRET_NAMESPACE,API_SERVER_SECURE_PORT,KUBE_STATE_METRICS_SCHEME,KUBE_STATE_METRICS_PORT,KUBE_STATE_METRICS_NAMESPACE,SCHEDULER_ENDPOINT_URL,ETCD_ENDPOINT_URL,CONTROLLER_MANAGER_ENDPOINT_URL,API_SERVER_ENDPOINT_URL,DISABLE_KUBE_STATE_METRICS,DISCOVERY_CACHE_TTL"
          volumeMounts:
            - name: config
              mountPath: /etc/newrelic-infra.yml
              subPath: newrelic-infra.yml
            - name: nri-integrations-cfg-volume
              mountPath: /etc/newrelic-infra/integrations.d/
            - name: dev
              mountPath: /dev
            - name: host-docker-socket
              mountPath: /var/run/docker.sock
            - name: log
              mountPath: /var/log
            - name: host-volume
              mountPath: /host
              readOnly: true
            # Volume Mount added for custom defintion file used to set scrape interval
            # - mountPath: /var/db/newrelic-infra/newrelic-integrations/nri-kubernetes-definition.yml
            #   name: nri-kubernetes-definition-cfg-volume
            #   subPath: nri-kubernetes-definition.yml
            - mountPath: /var/db/newrelic-infra/data
              name: agent-tmpfs-data
            - mountPath: /var/db/newrelic-infra/user_data
              name: agent-tmpfs-user-data
            - mountPath: /tmp
              name: agent-tmpfs-tmp
          resources: 
            limits:
              memory: 300M
            requests:
              cpu: 100m
              memory: 150M
      volumes:
        - name: dev
          hostPath:
            path: /dev
        - name: host-docker-socket
          hostPath:
            path: /var/run/docker.sock
        - name: log
          hostPath:
            path: /var/log
        - name: host-volume
          hostPath:
            path: /
        # Volume added for custom defintion file used to set scrape interval
        # - name: nri-kubernetes-definition-cfg-volume
        #   configMap:
        #     name: nri-kubernetes-definition-cfg
        - name: agent-tmpfs-data
          emptyDir: {}
        - name: agent-tmpfs-user-data
          emptyDir: {}
        - name: agent-tmpfs-tmp
          emptyDir: {}
        - name: nri-kubernetes-config
          configMap:
            name: nri-bundle-nrk8s-kubelet
            items:
              - key: nri-kubernetes.yml
                path: nri-kubernetes.yml
        - name: config
          configMap:
            name: nri-bundle-nrk8s-agent-kubelet
            items:
              - key: newrelic-infra.yml
                path: newrelic-infra.yml
        - name: nri-integrations-cfg-volume
          configMap:
            name: nri-bundle-nrk8s-integrations-cfg
      tolerations:
        - effect: NoSchedule
          operator: Exists
        - effect: NoExecute
          operator: Exists<|MERGE_RESOLUTION|>--- conflicted
+++ resolved
@@ -55,11 +55,7 @@
               value: "newrelic-license-key"
       containers:
         - name: controlplane
-<<<<<<< HEAD
           image: public.ecr.aws/r2h3l6e4/pingcloud-monitoring/nri-kubernetes/dev:v1.17-release-branch-latest
-=======
-          image: public.ecr.aws/r2h3l6e4/pingcloud-monitoring/nri-kubernetes/dev:v1.16-release-branch-latest
->>>>>>> 1f703ed2
           imagePullPolicy: Always
           securityContext:
             privileged: false
@@ -243,11 +239,7 @@
               value: "newrelic-license-key"
       containers:
         - name: kubelet
-<<<<<<< HEAD
           image: public.ecr.aws/r2h3l6e4/pingcloud-monitoring/nri-kubernetes/dev:v1.17-release-branch-latest
-=======
-          image: public.ecr.aws/r2h3l6e4/pingcloud-monitoring/nri-kubernetes/dev:v1.16-release-branch-latest
->>>>>>> 1f703ed2
           imagePullPolicy: Always
           securityContext:
             privileged: false
