--- conflicted
+++ resolved
@@ -29,14 +29,11 @@
 - [X] PDO-4261 Upgrade Kustomize to v4.5.7
 - [X] PDO-4281 Update ping-cloud namespace variable
 - [X] PDO-4290 Add simple postgres operator (PGO) database
-<<<<<<< HEAD
 - [X] PDO-4320 Set AllowPrivilegeEscalation to False
-=======
 - [X] PDO-4327 Implement PGO resource sizing per environment
 - [X] PDO-4397 Add new env_var "DEFAULT_USER_BASE_DN"
 - [X] PDO-4391 Notification Framework: alert on backup failure
 - [X] PDO-4401 LEGACY_LOGGING mode: Change default from true to false (off) - Leave flag available
->>>>>>> 93903161
 
 ### 1.15.0.0
 
