---

### Ping app SSH private key ###

apiVersion: v1
kind: Secret
type: Opaque
metadata:
  name: ssh-id-key-secret
data:
  id_rsa: |
    ${SSH_ID_KEY_BASE64}

---

# NewRelic license key to send APM data
apiVersion: v1
kind: Secret
type: Opaque
metadata:
  name: newrelic-license-key
data:
  NEW_RELIC_LICENSE_KEY: ${NEW_RELIC_LICENSE_KEY_BASE64}

---
# NewRelic license key to send APM data
apiVersion: v1
kind: Secret
type: Opaque
metadata:
  name: newrelic-license-key
  namespace: newrelic
data:
  NEW_RELIC_LICENSE_KEY: ${NEW_RELIC_LICENSE_KEY_BASE64}

---
apiVersion: v1
kind: Secret
type: Opaque
metadata:
  name: nr-license-key
  namespace: elastic-stack-logging
data:
  NEW_RELIC_LICENSE_KEY: ${NEW_RELIC_LICENSE_KEY_BASE64}

# ---
# ### Optional certificate(s) to add to the PD truststore ###
# apiVersion: v1
# kind: Secret
# type: Opaque
# metadata:
#  name: pingdirectory-truststore-certs
# data:
#  cert_one: |
#    asdfasdf
#  cert_two: |
#    asdfasdf

---

### Licenses ###

# Add PingDirectory.lic (case-sensitive) to the data section with the base64-encoded value of the license file
apiVersion: v1
kind: Secret
metadata:
  name: pingdirectory-license
type: Opaque

---

# Add pingfederate.lic (case-sensitive) to the data section with the base64-encoded value of the license file
apiVersion: v1
kind: Secret
metadata:
  name: pingfederate-license
type: Opaque

---

# Add pingaccess.lic (case-sensitive) to the data section with the base64-encoded value of the license file
apiVersion: v1
kind: Secret
metadata:
  name: pingaccess-license
type: Opaque

---

# Add pingaccess.lic (case-sensitive) to the data section with the base64-encoded value of the license file
apiVersion: v1
kind: Secret
metadata:
  name: pingaccess-was-license
type: Opaque

---

### Product passwords ###

# Supported keys:
# Exported as environment variables: PF_ADMIN_USER_PASSWORD, PF_LDAP_PASSWORD, DA_OAUTH_TOKEN_VALIDATOR_SECRET, PC_ADMIN_USER_PASSWORD
apiVersion: v1
kind: Secret
type: Opaque
metadata:
  name: pingcommon-passwords

---

# Supported keys:
# Mounted as files: root-user-password, admin-user-password, encryption-password, encryption-settings.pin, ads.crt, ads.key
# Exported as environment variables: P14C_ENVIRONMENT_ID, P14C_CLIENT_ID, P14C_CLIENT_SECRET
apiVersion: v1
kind: Secret
type: Opaque
metadata:
  name: pingdirectory-passwords

---

# Supported keys:
# Exported as environment variables: DMANAGER_PASSWORD
apiVersion: v1
kind: Secret
type: Opaque
metadata:
  name: pingdirectory-dmanager-password

---

# Supported keys:
# Mounted as file: root-user-password
# Exported as environment variable: ROOT_USER_PASSWORD, EXT_PD_SYNC_BIND_DN_PASSWORD, EXT_PD_ADMIN_BIND_DN_PASSWORD
apiVersion: v1
kind: Secret
type: Opaque
metadata:
  name: pingdatasync-passwords

---

# Supported keys:
# Exported as environment variables: PA_ADMIN_USER_PASSWORD, OLD_PA_ADMIN_USER_PASSWORD
apiVersion: v1
kind: Secret
type: Opaque
metadata:
  name: pingaccess-passwords

---

# Supported keys:
# Exported as environment variables: PA_ADMIN_USER_PASSWORD, OLD_PA_ADMIN_USER_PASSWORD,
apiVersion: v1
kind: Secret
type: Opaque
metadata:
  name: pingaccess-was-passwords

---

# Supported keys:
# Exported as environment variables: PF_CLUSTER_AUTH_PASSWORD
apiVersion: v1
kind: Secret
type: Opaque
metadata:
  name: pingfederate-cluster-auth-password

---

# Supported keys:
# Exported as environment variables: HEALTHCHECK_USER_NAME, HEALTHCHECK_USER_PASSWORD
apiVersion: v1
kind: Secret
type: Opaque
metadata:
  name: healthcheck-user
  namespace: health

---

# Slack token to send argo events notification
apiVersion: v1
kind: Secret
type: Opaque
metadata:
  name: slack-secret
  namespace: argo-events
data:
  token: ${ARGOCD_SLACK_TOKEN_BASE64}

---
# OpsGenie API Key to send alerts from Prometheus
apiVersion: v1
kind: Secret
type: Opaque
metadata:
  name: opsgenie-key
  namespace: prometheus
data:
  api-key: ${OPSGENIE_API_KEY_BASE64}
<<<<<<< HEAD

---

# Logstash password to send logs to the opensearch
apiVersion: v1
kind: Secret
metadata:
  name: os-logstash-creds
  namespace: elastic-stack-logging

---
=======
---
# NOTE: This file must always end with `---` so that argo secrets can be appended correctly for dev cluster deployments
>>>>>>> d3f7a461
<|MERGE_RESOLUTION|>--- conflicted
+++ resolved
@@ -201,7 +201,6 @@
   namespace: prometheus
 data:
   api-key: ${OPSGENIE_API_KEY_BASE64}
-<<<<<<< HEAD
 
 ---
 
@@ -213,7 +212,4 @@
   namespace: elastic-stack-logging
 
 ---
-=======
----
-# NOTE: This file must always end with `---` so that argo secrets can be appended correctly for dev cluster deployments
->>>>>>> d3f7a461
+# NOTE: This file must always end with `---` so that argo secrets can be appended correctly for dev cluster deployments