# This defines the pingaccess admin deployment.

apiVersion: apps/v1
kind: StatefulSet
metadata:
  name: pingaccess-admin
  labels:
    cluster: pingaccess-cluster
    role: pingaccess-admin
spec:
  selector:
    matchLabels:
      role: pingaccess-admin
  replicas: 1
  serviceName: pingaccess-admin
  updateStrategy:
    type: RollingUpdate
  podManagementPolicy: OrderedReady
  template:
    metadata:
      name: pingaccess-admin
      labels:
        cluster: pingaccess-cluster
        role: pingaccess-admin
        entitled-app: "true"
      annotations:
        lastUpdateReason: "NA"
    spec:
      serviceAccount: ping-serviceaccount
      initContainers:
      - name: pingaccess-init
        # FIXME: switch to same user as app
        securityContext:
          runAsNonRoot: false
          runAsUser: 0
        image: public.ecr.aws/r2h3l6e4/bitnami/kubectl:1.15.3
        imagePullPolicy: IfNotPresent
        command:
        - /copy-dependencies.sh
        volumeMounts:
        - name: ssh-dir
          mountPath: /.ssh
        - name: data-dir
          mountPath: /data
        - name: ssh-id-key-secret
          mountPath: /id_rsa
          subPath: id_rsa
        - name: known-hosts-config
          mountPath: /known_hosts
          subPath: known_hosts
        - name: pingaccess-init
          mountPath: /copy-dependencies.sh
          subPath: copy-dependencies.sh
        - name: pingaccess-init
          mountPath: /utils.lib.sh
          subPath: utils.lib.sh
        envFrom:
        - configMapRef:
            name: pingaccess-admin-environment-variables
      - name: wait-for-services
        # FIXME: switch to same user as app
        securityContext:
          runAsNonRoot: false
          runAsUser: 0
        image: public.ecr.aws/r2h3l6e4/busybox:1.32
        imagePullPolicy: IfNotPresent
        command:
        - /wait-for-services.sh
        volumeMounts:
        - name: pingaccess-init
          mountPath: /utils.lib.sh
          subPath: utils.lib.sh
        - name: pingaccess-init
          mountPath: /wait-for-services.sh
          subPath: wait-for-services.sh
        envFrom:
        - configMapRef:
            name: pingaccess-admin-environment-variables
      - name: newrelic-tags-exporter
        securityContext:
          runAsNonRoot: false
          runAsUser: 0
        image: public.ecr.aws/r2h3l6e4/pingcloud-monitoring/newrelic-tags-exporter:v1.0.7
        imagePullPolicy: IfNotPresent
        envFrom:
        - configMapRef:
            name: pingaccess-admin-environment-variables
        - secretRef:
            name: newrelic-license-key
            optional: false
        env:
        - name: NEW_RELIC_APP_NAME
          value: "pingaccess-admin"
        - name: METADATA_EP_URL
          value: "http://metadata:5000"
        - name: NEW_RELIC_CONFIG_FILEPATH
          value: "/opt/shared-dir/newrelic.yml"
        - name: NAMESPACE
          valueFrom:
            fieldRef:
              fieldPath: metadata.namespace
        - name: POD_NAME
          valueFrom:
            fieldRef:
              fieldPath: metadata.name
        volumeMounts:
        - name: shared-dir
          mountPath: /opt/shared-dir
      containers:
      - name: pingaccess-admin
<<<<<<< HEAD
        image: public.ecr.aws/r2h3l6e4/pingcloud-apps/pingaccess:6.3.1-v1.0.12
=======
        image: public.ecr.aws/r2h3l6e4/pingcloud-apps/pingaccess:6.3.1-v1.0.13
>>>>>>> 703d88fc
        # Required because new GSA images run as non-root by default, and P1AS does not work with non-root user yet.
        securityContext:
          runAsNonRoot: false
          runAsUser: 0
        imagePullPolicy: IfNotPresent
        resources:
          requests:
            memory: "4Gi"
            cpu: 2
          limits:
            memory: "4Gi"
            cpu: 2
        volumeMounts:
        # FIXME: fix home directory when containers run as non-root user
        - name: ssh-dir
          mountPath: /root/.ssh
        - name: shared-dir
          mountPath: /opt/shared-dir
        - name: topology-descriptor
          mountPath: /opt/staging/topology/descriptor.json
          subPath: descriptor.json
        - name: data-dir
          mountPath: /usr/local/bin/kubectl
          subPath: kubectl
        - name: data-dir
          mountPath: /usr/local/bin/skbn
          subPath: skbn
        - name: data-dir
          mountPath: /opt/staging/jmx_prometheus_javaagent-0.14.0.jar
          subPath: jmx_prometheus_javaagent-0.14.0.jar
        - name: data-dir
          mountPath: /opt/staging/newrelic.jar
          subPath: newrelic.jar
        - name: out-dir
          mountPath: /opt/out
        - name: pingaccess-license
          mountPath: /opt/in/instance/conf/pingaccess.lic
          subPath: pingaccess.lic
        - name: data-dir
          mountPath: /opt/staging/ds_env_vars
          subPath: ds_env_vars
        readinessProbe:
          exec:
            command: [ /opt/staging/hooks/85-pa-admin-readiness.sh ]
          initialDelaySeconds: 60
          periodSeconds: 5
          failureThreshold: 3
          timeoutSeconds: 5
        livenessProbe:
          exec:
            command: [ /opt/staging/hooks/99-pa-admin-liveness.sh ]
          initialDelaySeconds: 60
          periodSeconds: 30
          failureThreshold: 4
          timeoutSeconds: 5
        ports:
        - containerPort: 9000
        - containerPort: 9090
        env:
        - name: OPERATIONAL_MODE
          value: CLUSTERED_CONSOLE
        - name: HTTPS_PORT
          value: "9090"
        - name: OLD_PA_ADMIN_USER_PASSWORD
          valueFrom:
            secretKeyRef:
              name: pingaccess-passwords
              key: OLD_PA_ADMIN_USER_PASSWORD
        - name: PA_ADMIN_USER_PASSWORD
          valueFrom:
            secretKeyRef:
              name: pingaccess-passwords
              key: PA_ADMIN_USER_PASSWORD
        - name: NEW_RELIC_CONFIG_FILE
          value: "/opt/shared-dir/newrelic.yml"
        envFrom:
        - configMapRef:
            name: pingaccess-admin-environment-variables
        - secretRef:
            name: newrelic-license-key
            optional: false
      volumes:
      - name: ssh-dir
        emptyDir: {}
      - name: shared-dir
        emptyDir: {}
      - name: data-dir
        emptyDir: {}
      - name: pingaccess-init
        configMap:
          name: pingcommon-init
          defaultMode: 0555
      - name: topology-descriptor
        configMap:
          name: topology-descriptor
          optional: true
          defaultMode: 0644
      - name: ssh-id-key-secret
        secret:
          secretName: ssh-id-key-secret
          optional: true
          defaultMode: 0400
      - name: known-hosts-config
        configMap:
          name: known-hosts-config
          optional: true
          defaultMode: 0644
      - name: out-dir
        persistentVolumeClaim:
          claimName: out-dir
      - name: pingaccess-license
        secret:
          secretName: pingaccess-license
          optional: true
          defaultMode: 0400
      - name: pingaccess-passwords
        secret:
          secretName: pingaccess-passwords
          optional: true
          defaultMode: 0400
  volumeClaimTemplates:
  - metadata:
      name: out-dir
    spec:
      accessModes:
      - ReadWriteOnce
      storageClassName: pingaccess-gp2
      resources:
        requests:
          storage: 20Gi<|MERGE_RESOLUTION|>--- conflicted
+++ resolved
@@ -108,11 +108,7 @@
           mountPath: /opt/shared-dir
       containers:
       - name: pingaccess-admin
-<<<<<<< HEAD
-        image: public.ecr.aws/r2h3l6e4/pingcloud-apps/pingaccess:6.3.1-v1.0.12
-=======
         image: public.ecr.aws/r2h3l6e4/pingcloud-apps/pingaccess:6.3.1-v1.0.13
->>>>>>> 703d88fc
         # Required because new GSA images run as non-root by default, and P1AS does not work with non-root user yet.
         securityContext:
           runAsNonRoot: false
