# A manual backup job - this does the same thing as the CronJob except it may be configured to be triggered in reaction
# to a ClickOps event.
apiVersion: batch/v1
kind: Job
metadata:
  name: pingfederate-backup
spec:
  ttlSecondsAfterFinished: 0
  backoffLimit: 5
  template:
    spec:
      serviceAccount: ping-serviceaccount
      restartPolicy: Never
      containers:
      - name: pingfederate-backup
<<<<<<< HEAD
        #FIXME: Update image tags to final public versions & PullPolicy to IfNotPresent
        image: 705370621539.dkr.ecr.us-west-2.amazonaws.com/pingcloud-apps/pingfederate:10.3.1-v1.0.10-north-star-p2
        imagePullPolicy: Always
=======
        image: public.ecr.aws/r2h3l6e4/pingcloud-apps/pingfederate:10.3.1-v1.0.10
>>>>>>> d4514eb6
        # Required because new GSA images run as non-root by default, and P1AS does not work with non-root user yet.
        securityContext:
          runAsNonRoot: false
          runAsUser: 0
        command:
        - /opt/in/backup-archive-data.sh
        envFrom:
        - configMapRef:
            name: pingfederate-environment-variables
        volumeMounts:
        - name: pingfederate-backup
          mountPath: /opt/in/backup-archive-data.sh
          subPath: backup-archive-data.sh
      volumes:
      - name: pingfederate-backup
        configMap:
          name: pingfederate-backup
          defaultMode: 0555<|MERGE_RESOLUTION|>--- conflicted
+++ resolved
@@ -13,13 +13,9 @@
       restartPolicy: Never
       containers:
       - name: pingfederate-backup
-<<<<<<< HEAD
         #FIXME: Update image tags to final public versions & PullPolicy to IfNotPresent
-        image: 705370621539.dkr.ecr.us-west-2.amazonaws.com/pingcloud-apps/pingfederate:10.3.1-v1.0.10-north-star-p2
+        image: 705370621539.dkr.ecr.us-west-2.amazonaws.com/pingcloud-apps/pingfederate:10.3.1-v1.0.11-north-star-p2
         imagePullPolicy: Always
-=======
-        image: public.ecr.aws/r2h3l6e4/pingcloud-apps/pingfederate:10.3.1-v1.0.10
->>>>>>> d4514eb6
         # Required because new GSA images run as non-root by default, and P1AS does not work with non-root user yet.
         securityContext:
           runAsNonRoot: false
