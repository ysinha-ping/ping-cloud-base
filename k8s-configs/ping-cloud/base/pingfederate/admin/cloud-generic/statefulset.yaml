# This defines the pingfederate admin statefulset.

apiVersion: apps/v1
kind: StatefulSet
metadata:
  name: pingfederate-admin
  labels:
    cluster: pingfederate-cluster
    role: pingfederate-admin
spec:
  serviceName: pingfederate-admin
  selector:
    matchLabels:
      role: pingfederate-admin
  replicas: 1
  updateStrategy:
    type: RollingUpdate
  podManagementPolicy: OrderedReady
  template:
    metadata:
      name: pingfederate-admin
      labels:
        cluster: pingfederate-cluster
        role: pingfederate-admin
        entitled-app: "true"
      annotations:
        lastUpdateReason: "NA"
    spec:
      serviceAccount: ping-serviceaccount
      initContainers:
      - name: pingfederate-p14c-init
<<<<<<< HEAD
        image: public.ecr.aws/r2h3l6e4/pingcloud-services/p14c-integration:v1.0.17
=======
        image: public.ecr.aws/r2h3l6e4/pingcloud-services/p14c-integration:v1.0.20
>>>>>>> ec49483e
        imagePullPolicy: IfNotPresent
        env:
        - name: NAMESPACE
          valueFrom:
            fieldRef:
              fieldPath: metadata.namespace
        command: [ 'python3', '-u', '/app/pingfederate_p14c_init.py' ]
        volumeMounts:
        - name: data-dir
          mountPath: /opt/staging
      - name: pingfederate-init
        # FIXME: switch to same user as app
        securityContext:
          runAsNonRoot: false
          runAsUser: 0
        image: pingcloud-mirror.jfrog.io/bitnami/kubectl:1.15.3
        imagePullPolicy: IfNotPresent
        command:
        - /copy-dependencies.sh
        volumeMounts:
        - name: ssh-dir
          mountPath: /.ssh
        - name: data-dir
          mountPath: /data
        - name: ssh-id-key-secret
          mountPath: /id_rsa
          subPath: id_rsa
        - name: known-hosts-config
          mountPath: /known_hosts
          subPath: known_hosts
        - name: pingfederate-init
          mountPath: /copy-dependencies.sh
          subPath: copy-dependencies.sh
        - name: pingfederate-init
          mountPath: /utils.lib.sh
          subPath: utils.lib.sh
        envFrom:
        - configMapRef:
            name: pingfederate-environment-variables
        - configMapRef:
            name: pingcommon-environment-variables
      - name: newrelic-tags-exporter
        securityContext:
          runAsNonRoot: false
          runAsUser: 0
        image: public.ecr.aws/r2h3l6e4/pingcloud-monitoring/newrelic-tags-exporter:v1.0.0
        imagePullPolicy: IfNotPresent
        envFrom:
        - configMapRef:
            name: pingfederate-environment-variables
        - secretRef:
            name: newrelic-license-key
            optional: true
        env:
        - name: NEW_RELIC_APP_NAME
          value: "pingfederate-admin"
        - name: METADATA_EP_URL
          value: "http://metadata:5000"
        - name: NEW_RELIC_CONFIG_FILEPATH
          value: "/opt/shared-dir/newrelic.yml"
        - name: POD_NAME
          valueFrom:
            fieldRef:
              fieldPath: metadata.name
        volumeMounts:
        - name: shared-dir
          mountPath: /opt/shared-dir
      - name: wait-for-services
        # FIXME: switch to same user as app
        securityContext:
          runAsNonRoot: false
          runAsUser: 0
        image: pingcloud-mirror.jfrog.io/busybox:1.32
        imagePullPolicy: IfNotPresent
        command:
        - /wait-for-services.sh
        volumeMounts:
        - name: pingfederate-init
          mountPath: /utils.lib.sh
          subPath: utils.lib.sh
        - name: pingfederate-init
          mountPath: /wait-for-services.sh
          subPath: wait-for-services.sh
        envFrom:
        - configMapRef:
            name: pingfederate-environment-variables
        - configMapRef:
            name: pingcommon-environment-variables
      containers:
      - name: pingfederate-admin
        image: pingcloud-virtual.jfrog.io/pingidentity/pingfederate:2101-10.2.1
        imagePullPolicy: IfNotPresent
        env:
        - name: OPERATIONAL_MODE
          value: CLUSTERED_CONSOLE
        - name: PF_DNS_PING_NAMESPACE
          valueFrom:
            fieldRef:
              fieldPath: metadata.namespace
        - name: PF_LDAP_PASSWORD
          valueFrom:
            secretKeyRef:
              name: pingcommon-passwords
              key: PF_LDAP_PASSWORD
        - name: PF_ADMIN_USER_PASSWORD
          valueFrom:
            secretKeyRef:
              name: pingcommon-passwords
              key: PF_ADMIN_USER_PASSWORD
        - name: DA_OAUTH_TOKEN_VALIDATOR_SECRET
          valueFrom:
            secretKeyRef:
              name: pingcommon-passwords
              key: DA_OAUTH_TOKEN_VALIDATOR_SECRET
        envFrom:
        - configMapRef:
            name: pingfederate-environment-variables
        - configMapRef:
            name: pingcommon-environment-variables
        - secretRef:
            name: devops-secret
            optional: true
        - secretRef:
            name: newrelic-license-key
            optional: true
        resources:
          requests:
            memory: "2Gi"
            cpu: 1
          limits:
            memory: "2Gi"
            cpu: 1
        volumeMounts:
        # FIXME: fix home directory when containers run as non-root user
        - name: ssh-dir
          mountPath: /root/.ssh
        - name: shared-dir
          mountPath: /opt/shared-dir
        - name: topology-descriptor
          mountPath: /opt/staging/topology/descriptor.json
          subPath: descriptor.json
        - name: data-dir
          mountPath: /usr/local/bin/kubectl
          subPath: kubectl
        - name: data-dir
          mountPath: /usr/local/bin/skbn
          subPath: skbn
        - name: data-dir
          mountPath: /opt/staging/jmx_prometheus_javaagent-0.14.0.jar
          subPath: jmx_prometheus_javaagent-0.14.0.jar
        - name: data-dir
          mountPath: /opt/staging/newrelic.jar
          subPath: newrelic.jar
        - name: data-dir
          mountPath: /opt/staging/native-s3-ping.jar
          subPath: native-s3-ping.jar
        - name: out-dir
          mountPath: /opt/out
        - name: pingfederate-license
          mountPath: /opt/in/instance/server/default/conf/pingfederate.lic
          subPath: pingfederate.lic
        - name: data-dir
          mountPath: /opt/staging/ds_env_vars
          subPath: ds_env_vars
        - name: data-dir
          mountPath: /opt/staging/p14c_env_vars
          subPath: p14c_env_vars
        - name: data-dir
          mountPath: /opt/staging/solutions_artifacts
          subPath: solutions_artifacts
        - mountPath: /etc/podinfo
          name: podinfo
        readinessProbe:
          exec:
            command: [ /opt/staging/hooks/85-pf-admin-readiness.sh ]
          initialDelaySeconds: 90
          periodSeconds: 5
          failureThreshold: 3
          timeoutSeconds: 5
        livenessProbe:
          exec:
            command: [ /opt/staging/hooks/99-pf-admin-liveness.sh ]
          initialDelaySeconds: 90
          periodSeconds: 30
          failureThreshold: 3
          timeoutSeconds: 5
        ports:
        - name: pf-admin
          containerPort: 443
      volumes:
      - name: podinfo
        downwardAPI:
          items:
            - path: labels
              fieldRef:
                fieldPath: metadata.labels
            - path: annotations
              fieldRef:
                fieldPath: metadata.annotations
            - path: cpu_limit
              resourceFieldRef:
                containerName: pingfederate-admin
                divisor: 1m
                resource: limits.cpu
            - path: cpu_request
              resourceFieldRef:
                containerName: pingfederate-admin
                divisor: 1m
                resource: requests.cpu
      - name: ssh-dir
        emptyDir: {}
      - name: shared-dir
        emptyDir: {}
      - name: data-dir
        emptyDir: {}
      - name: pingfederate-init
        configMap:
          name: pingcommon-init
          defaultMode: 0555
      - name: topology-descriptor
        configMap:
          name: topology-descriptor
          optional: true
          defaultMode: 0644
      - name: ssh-id-key-secret
        secret:
          secretName: ssh-id-key-secret
          optional: true
          defaultMode: 0400
      - name: known-hosts-config
        configMap:
          name: known-hosts-config
          optional: true
          defaultMode: 0644
      - name: out-dir
        persistentVolumeClaim:
          claimName: out-dir
      - name: pingfederate-license
        secret:
          secretName: pingfederate-license
          optional: true
          defaultMode: 0400
      - name: pingaccess-passwords
        secret:
          secretName: pingaccess-passwords
          optional: true
          defaultMode: 0400
  volumeClaimTemplates:
  - metadata:
      name: out-dir
    spec:
      accessModes:
      - ReadWriteOnce
      storageClassName: pingfederate-gp2
      resources:
        requests:
          storage: 20Gi<|MERGE_RESOLUTION|>--- conflicted
+++ resolved
@@ -29,11 +29,7 @@
       serviceAccount: ping-serviceaccount
       initContainers:
       - name: pingfederate-p14c-init
-<<<<<<< HEAD
-        image: public.ecr.aws/r2h3l6e4/pingcloud-services/p14c-integration:v1.0.17
-=======
         image: public.ecr.aws/r2h3l6e4/pingcloud-services/p14c-integration:v1.0.20
->>>>>>> ec49483e
         imagePullPolicy: IfNotPresent
         env:
         - name: NAMESPACE
