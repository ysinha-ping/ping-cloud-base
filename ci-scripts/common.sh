#!/bin/bash

##################################################################
# Common variables
##################################################################

test "${VERBOSE}" && set -x

### Begin - export environment variables ###

export REGION="${AWS_DEFAULT_REGION}"
<<<<<<< HEAD
export CLUSTER_NAME="${EKS_CLUSTER_NAME}"
=======
export CLUSTER_NAME="${EKS_CLUSTER_NAME_EKS1_14}"
>>>>>>> f292d4d1

export CONFIG_PARENT_DIR=aws
export CONFIG_REPO_BRANCH=${CI_COMMIT_REF_NAME}

export ARTIFACT_REPO_URL=s3://${CLUSTER_NAME}-artifacts-bucket
export PING_ARTIFACT_REPO_URL=https://ping-artifacts.s3-us-west-2.amazonaws.com
export LOG_ARCHIVE_URL=s3://${CLUSTER_NAME}-logs-bucket
export BACKUP_URL=s3://${CLUSTER_NAME}-backup-bucket

export NAMESPACE=ping-cloud-${CI_COMMIT_REF_SLUG}
export AWS_PROFILE=csg

export ADMIN_USER=administrator
export ADMIN_PASS=2FederateM0re

[[ ${CI_COMMIT_REF_SLUG} != master ]] && export ENVIRONMENT=-${CI_COMMIT_REF_SLUG}

### End - export environment variables ###

# Override environment variables with optional file supplied from the outside
ENV_VARS_FILE="${1}"
test ! -z "${ENV_VARS_FILE}" && . "${ENV_VARS_FILE}"

export CLUSTER_NAME_LC=$(echo ${CLUSTER_NAME} | tr '[:upper:]' '[:lower:]')

FQDN=${ENVIRONMENT}.${TENANT_DOMAIN}

# Common
LOGS_CONSOLE=https://logs-${CLUSTER_NAME_LC}.${TENANT_DOMAIN}

# Monitoring
<<<<<<< HEAD
PROMETHEUS=https://prometheus-${CLUSTER_NAME_LC}.${TENANT_DOMAIN}
=======
>>>>>>> f292d4d1
GRAFANA=https://monitoring-${CLUSTER_NAME_LC}.${TENANT_DOMAIN}

# Pingdirectory
PINGDIRECTORY_CONSOLE=https://pingdataconsole${FQDN}/console
PINGDIRECTORY_ADMIN=pingdirectory-admin${FQDN}

# Pingfederate
# admin services:
PINGFEDERATE_CONSOLE=https://pingfederate-admin${FQDN}/pingfederate/app
PINGFEDERATE_API=https://pingfederate-admin${FQDN}/pingfederate/app/pf-admin-api/api-docs

# runtime services:
PINGFEDERATE_AUTH_ENDPOINT=https://pingfederate${FQDN}
PINGFEDERATE_OAUTH_PLAYGROUND=https://pingfederate${FQDN}/OAuthPlayground

# Pingaccess
# admin services:
PINGACCESS_CONSOLE=https://pingaccess-admin${FQDN}
PINGACCESS_SWAGGER=https://pingaccess-admin${FQDN}/pa-admin-api/api-docs
PINGACCESS_API=https://pingaccess-admin${FQDN}/pa-admin-api/v3

# runtime services:
PINGACCESS_RUNTIME=https://pingaccess${FQDN}
PINGACCESS_AGENT=https://pingaccess-agent${FQDN}

# Source some utility methods.
. ${CI_PROJECT_DIR}/utils.sh

########################################################################################################################
# Configures kubectl to be able to talk to the Kubernetes API server based on the following environment variables:
#
#   - KUBE_CA_PEM
#   - KUBE_URL
#   - EKS_CLUSTER_NAME
#   - AWS_ACCOUNT_ROLE_ARN
#
# If the environment variables are not present, then the function will exit with a non-zero return code.
########################################################################################################################
configure_kube() {
  if test -n "${SKIP_CONFIGURE_KUBE}"; then
    log "Skipping KUBE configuration"
    return
  fi

  check_env_vars "KUBE_CA_PEM" "KUBE_URL" "EKS_CLUSTER_NAME" "AWS_ACCOUNT_ROLE_ARN"
  HAS_REQUIRED_VARS=${?}

  if test ${HAS_REQUIRED_VARS} -ne 0; then
    exit 1
  fi

  log "Configuring KUBE"
  echo "${KUBE_CA_PEM}" > "$(pwd)/kube.ca.pem"

  kubectl config set-cluster "${EKS_CLUSTER_NAME}" \
    --server="${KUBE_URL}" \
    --certificate-authority="$(pwd)/kube.ca.pem"

  kubectl config set-credentials aws \
    --exec-command aws-iam-authenticator \
    --exec-api-version client.authentication.k8s.io/v1alpha1 \
    --exec-arg=token \
    --exec-arg=-i --exec-arg="${EKS_CLUSTER_NAME}" \
    --exec-arg=-r --exec-arg="${AWS_ACCOUNT_ROLE_ARN}"

  kubectl config set-context "${EKS_CLUSTER_NAME}" \
    --cluster="${EKS_CLUSTER_NAME}" \
    --user=aws

  kubectl config use-context "${EKS_CLUSTER_NAME}"
}

########################################################################################################################
# Configures the aws CLI to be able to talk to the AWS API server based on the following environment variables:
#
#   - AWS_ACCESS_KEY_ID
#   - AWS_SECRET_ACCESS_KEY
#   - AWS_DEFAULT_REGION
#   - AWS_ACCOUNT_ROLE_ARN
#
# If the environment variables are not present, then the function will exit with a non-zero return code. The AWS config
# and credentials file will be set up with a profile of ${AWS_PROFILE} environment variable defined in the common.sh
# file.
########################################################################################################################
configure_aws() {
  if test -n "${SKIP_CONFIGURE_AWS}"; then
    log "Skipping AWS CLI configuration"
    return
  fi

  check_env_vars "AWS_ACCESS_KEY_ID" "AWS_SECRET_ACCESS_KEY" "AWS_DEFAULT_REGION" "AWS_ACCOUNT_ROLE_ARN"
  HAS_REQUIRED_VARS=${?}

  if test ${HAS_REQUIRED_VARS} -ne 0; then
    exit 1
  fi

  log "Configuring AWS CLI"
  mkdir -p ~/.aws

  cat > ~/.aws/config <<EOF
  [default]
  output = json

  [profile ${AWS_PROFILE}]
  output = json
  region = ${AWS_DEFAULT_REGION}
  source_profile = default
  role_arn = ${AWS_ACCOUNT_ROLE_ARN}
EOF

  cat > ~/.aws/credentials <<EOF
  [default]
  aws_access_key_id = ${AWS_ACCESS_KEY_ID}
  aws_secret_access_key = ${AWS_SECRET_ACCESS_KEY}

  [${AWS_PROFILE}]
  role_arn = ${AWS_ACCOUNT_ROLE_ARN}
EOF
}

########################################################################################################################
<<<<<<< HEAD
# Determine whether to skip the tests in the file with the provided name. If the SKIP_TESTS environment variable is set
# and contains the name of the file with its parent directory, then that test file will be skipped. For example, to
# skip the PingDirectory tests in files 03-backup-restore.sh and 20-pd-recovery-on-delete-pv.sh, set SKIP_TESTS to
# 'pingdirectory/03-backup-restore.sh chaos/20-pd-recovery-on-delete-pv.sh'
=======
# Wait for the expected count of a resource until the specified timeout.
#
# Arguments
#   ${1} -> The expected count of the resource.
#   ${2} -> The command to get the actual count of the resource. The execution of the command is expected to return
#           a number.
#   ${3} -> Wait timeout in seconds. Default is 2 minutes.
########################################################################################################################
wait_for_expected_resource_count() {
  EXPECTED=${1}
  COMMAND=${2}
  TIMEOUT_SECONDS=${3:-120}

  TIME_WAITED_SECONDS=0
  SLEEP_SECONDS=5

  while true; do
    ACTUAL=$(eval "${COMMAND}")
    if test ! -z "${ACTUAL}" && test "${ACTUAL}" -eq "${EXPECTED}"; then
      break
    fi

    sleep "${SLEEP_SECONDS}"
    TIME_WAITED_SECONDS=$((TIME_WAITED_SECONDS + SLEEP_SECONDS))

    if test "${TIME_WAITED_SECONDS}" -ge "${TIMEOUT_SECONDS}"; then
      echo "Expected count ${EXPECTED} but found ${ACTUAL} after ${TIMEOUT_SECONDS} seconds"
      return 1
    fi
  done

  return 0
}

########################################################################################################################
# Determine whether to skip the tests in the file with the provided name. If the SKIP_TESTS environment variable is set
# and contains the name of the file with its parent directory, then that test file will be skipped. For example, to
# skip the PingDirectory tests in files 03-backup-restore.sh and 20-pd-recovery-on-delete-pv.sh, set SKIP_TESTS to
# 'pingdirectory/03-backup-restore.sh chaos/20-pd-recovery-on-delete-pv.sh'.
>>>>>>> f292d4d1
#
# Arguments
#   ${1} -> The fully-qualified name of the test file.
#
# Returns
#   0 -> if the test should be skipped; 1 -> if the test should not be skipped.
########################################################################################################################
skipTest() {
  test -z "${SKIP_TESTS}" && return 1

  local test_file="${1}"

  readonly dir_name=$(basename "$(dirname "${test_file}")")
  readonly file_name=$(basename "${test_file}")
  readonly test_file_short_name="${dir_name}/${file_name}"

  echo "${SKIP_TESTS}" | grep -q "${test_file_short_name}" &> /dev/null

  if test $? -eq 0; then
    log "SKIP_TESTS is set to skip test file: ${test_file_short_name}"
    return 0
  fi

  return 1
}<|MERGE_RESOLUTION|>--- conflicted
+++ resolved
@@ -9,11 +9,7 @@
 ### Begin - export environment variables ###
 
 export REGION="${AWS_DEFAULT_REGION}"
-<<<<<<< HEAD
 export CLUSTER_NAME="${EKS_CLUSTER_NAME}"
-=======
-export CLUSTER_NAME="${EKS_CLUSTER_NAME_EKS1_14}"
->>>>>>> f292d4d1
 
 export CONFIG_PARENT_DIR=aws
 export CONFIG_REPO_BRANCH=${CI_COMMIT_REF_NAME}
@@ -45,10 +41,7 @@
 LOGS_CONSOLE=https://logs-${CLUSTER_NAME_LC}.${TENANT_DOMAIN}
 
 # Monitoring
-<<<<<<< HEAD
 PROMETHEUS=https://prometheus-${CLUSTER_NAME_LC}.${TENANT_DOMAIN}
-=======
->>>>>>> f292d4d1
 GRAFANA=https://monitoring-${CLUSTER_NAME_LC}.${TENANT_DOMAIN}
 
 # Pingdirectory
@@ -171,12 +164,6 @@
 }
 
 ########################################################################################################################
-<<<<<<< HEAD
-# Determine whether to skip the tests in the file with the provided name. If the SKIP_TESTS environment variable is set
-# and contains the name of the file with its parent directory, then that test file will be skipped. For example, to
-# skip the PingDirectory tests in files 03-backup-restore.sh and 20-pd-recovery-on-delete-pv.sh, set SKIP_TESTS to
-# 'pingdirectory/03-backup-restore.sh chaos/20-pd-recovery-on-delete-pv.sh'
-=======
 # Wait for the expected count of a resource until the specified timeout.
 #
 # Arguments
@@ -216,7 +203,6 @@
 # and contains the name of the file with its parent directory, then that test file will be skipped. For example, to
 # skip the PingDirectory tests in files 03-backup-restore.sh and 20-pd-recovery-on-delete-pv.sh, set SKIP_TESTS to
 # 'pingdirectory/03-backup-restore.sh chaos/20-pd-recovery-on-delete-pv.sh'.
->>>>>>> f292d4d1
 #
 # Arguments
 #   ${1} -> The fully-qualified name of the test file.
