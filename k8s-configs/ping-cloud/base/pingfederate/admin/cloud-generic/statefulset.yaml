--- conflicted
+++ resolved
@@ -141,11 +141,7 @@
             name: pingcommon-environment-variables
       containers:
       - name: pingfederate-admin
-<<<<<<< HEAD
-        image: public.ecr.aws/r2h3l6e4/pingcloud-apps/pingfederate:11.0.1-v1.0.35
-=======
         image: public.ecr.aws/r2h3l6e4/pingcloud-apps/pingfederate:11.0.2-v1.0.39
->>>>>>> 9ce84c4d
         securityContext:
           runAsGroup: 9999
           runAsNonRoot: true
