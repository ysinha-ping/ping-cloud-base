--- conflicted
+++ resolved
@@ -53,11 +53,7 @@
           restartPolicy: OnFailure
           containers:
           - name: pingaccess-periodic-csd-upload
-<<<<<<< HEAD
-            image: pingidentity/pingaccess:2010-6.1.3
-=======
             image: pingcloud-mirror.jfrog.io/pingidentity/pingaccess:2010-6.1.3
->>>>>>> 0dd1d47c
             command:
             - /opt/in/backup-csd-data.sh
             env:
@@ -93,11 +89,7 @@
           restartPolicy: OnFailure
           containers:
           - name: pingaccess-admin-periodic-csd-upload
-<<<<<<< HEAD
-            image: pingidentity/pingaccess:2010-6.1.3
-=======
             image: pingcloud-mirror.jfrog.io/pingidentity/pingaccess:2010-6.1.3
->>>>>>> 0dd1d47c
             command:
             - /opt/in/backup-csd-data.sh
             env:
