apiVersion: v1
kind: ConfigMap
metadata:
  name: pingfederate-backup
data:
  backup-archive-data.sh: |-
    #!/bin/sh

    # Install kubectl
    curl -sS https://storage.googleapis.com/kubernetes-release/release/v1.15.0/bin/linux/amd64/kubectl \
    -o /usr/local/bin/kubectl
    
    chmod +x /usr/local/bin/kubectl

    UPLOAD_FILES=
    SERVER=$(kubectl get pod -l role=${K8S_DEPLOYMENT_NAME_PINGFEDERATE_ADMIN} | sed -n "/${K8S_DEPLOYMENT_NAME_PINGFEDERATE_ADMIN}/p" | awk '{print $1}')
    SCRIPT="${HOOKS_DIR}"/90-upload-backup-s3.sh
    LOG_FILE=/tmp/upload.log

    echo "Uploading pingfederate backup data on server ${SERVER}"
    kubectl exec "${SERVER}" -c pingfederate-admin -- sh -c "test -x ${SCRIPT} && ${SCRIPT}" >"${LOG_FILE}"

    if test ${?} -eq 0; then
      # Sending logs to STDOUT
      cat ${LOG_FILE}
      UPLOAD_FILE=$(tail -1 "${LOG_FILE}")
      test -z "${UPLOAD_FILES}" && UPLOAD_FILES="${UPLOAD_FILE}" || UPLOAD_FILES="${UPLOAD_FILES} ${UPLOAD_FILE}"
    else
      echo "Upload script not found on server ${SERVER}"
    fi

    # Print the names of the uploaded files so callers know exactly what was uploaded
    echo "The following files were uploaded:"
    echo "${UPLOAD_FILES}"
---

apiVersion: batch/v1beta1
kind: CronJob
metadata:
  name: pingfederate-periodic-backup
spec:
  schedule: "30 * * * *"
  successfulJobsHistoryLimit: 0
  failedJobsHistoryLimit: 1
  jobTemplate:
    spec:
      template:
        spec:
          serviceAccount: ping-serviceaccount
          affinity:
            podAffinity:
              requiredDuringSchedulingIgnoredDuringExecution:
              - labelSelector:
                  matchExpressions:
                  - key: statefulset.kubernetes.io/pod-name
                    operator: In
                    values:
                    - "pingfederate-admin-0"
                topologyKey: "kubernetes.io/hostname"
          restartPolicy: OnFailure
          containers:
          - name: pingfederate-backup
            # Required because new GSA images run as non-root by default, and P1AS does not work with non-root user yet.
            securityContext:
              runAsNonRoot: false
              runAsUser: 0
<<<<<<< HEAD
            # FIXME: switch to stable version once GSA team publishes
            image: public.ecr.aws/r2h3l6e4/pingcloud-apps/pingfederate:10.2.4-v1.0.1
            # Required because new GSA images run as non-root by default, and P1AS does not work with non-root user yet.
            securityContext:
              runAsNonRoot: false
              runAsUser: 0
=======
            image: pingcloud-virtual.jfrog.io/pingidentity/pingfederate:2106-10.2.4
>>>>>>> 0c3bfaa7
            command:
            - /opt/in/backup-archive-data.sh
            envFrom:
            - configMapRef:
                name: pingfederate-environment-variables
            volumeMounts:
            - name: pingfederate-backup
              mountPath: /opt/in/backup-archive-data.sh
              subPath: backup-archive-data.sh
          volumes:
          - name: pingfederate-backup
            configMap:
              name: pingfederate-backup
              defaultMode: 0555<|MERGE_RESOLUTION|>--- conflicted
+++ resolved
@@ -60,20 +60,11 @@
           restartPolicy: OnFailure
           containers:
           - name: pingfederate-backup
-            # Required because new GSA images run as non-root by default, and P1AS does not work with non-root user yet.
-            securityContext:
-              runAsNonRoot: false
-              runAsUser: 0
-<<<<<<< HEAD
-            # FIXME: switch to stable version once GSA team publishes
             image: public.ecr.aws/r2h3l6e4/pingcloud-apps/pingfederate:10.2.4-v1.0.1
             # Required because new GSA images run as non-root by default, and P1AS does not work with non-root user yet.
             securityContext:
               runAsNonRoot: false
               runAsUser: 0
-=======
-            image: pingcloud-virtual.jfrog.io/pingidentity/pingfederate:2106-10.2.4
->>>>>>> 0c3bfaa7
             command:
             - /opt/in/backup-archive-data.sh
             envFrom:
