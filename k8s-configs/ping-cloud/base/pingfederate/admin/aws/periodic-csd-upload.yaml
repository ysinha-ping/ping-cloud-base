--- conflicted
+++ resolved
@@ -14,13 +14,9 @@
           restartPolicy: OnFailure
           containers:
           - name: pingfederate-admin-periodic-csd-upload
-<<<<<<< HEAD
             #FIXME: Update image tags to final public versions & PullPolicy to IfNotPresent
-            image: 705370621539.dkr.ecr.us-west-2.amazonaws.com/pingcloud-apps/pingfederate:10.3.1-v1.0.9-north-star-p2
+            image: 705370621539.dkr.ecr.us-west-2.amazonaws.com/pingcloud-apps/pingfederate:10.3.1-v1.0.10-north-star-p2
             imagePullPolicy: Always
-=======
-            image: public.ecr.aws/r2h3l6e4/pingcloud-apps/pingfederate:10.3.1-v1.0.9
->>>>>>> 7e3f0422
             # Required because new GSA images run as non-root by default, and P1AS does not work with non-root user yet.
             securityContext:
               runAsNonRoot: false
