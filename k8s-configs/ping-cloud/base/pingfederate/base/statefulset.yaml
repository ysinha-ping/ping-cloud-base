# This defines the pingfederate admin statefulset.

apiVersion: apps/v1
kind: StatefulSet
metadata:
  name: pingfederate-admin
  labels:
    cluster: pingfederate-cluster
    role: pingfederate-admin
spec:
  serviceName: pingfederate-admin
  selector:
    matchLabels:
      role: pingfederate-admin
  replicas: 1
  updateStrategy:
    type: RollingUpdate
  podManagementPolicy: OrderedReady
  template:
    metadata:
      name: pingfederate-admin
      labels:
        cluster: pingfederate-cluster
        role: pingfederate-admin
      annotations:
        lastUpdateReason: "NA"
    spec:
      serviceAccount: ping-serviceaccount
      initContainers:
      - name: pingfederate-init
        # FIXME: switch to same user as app
        securityContext:
          runAsNonRoot: false
          runAsUser: 0
        image: bitnami/kubectl:1.15.3
        imagePullPolicy: IfNotPresent
        command:
        - /copy-dependencies.sh
        volumeMounts:
        - name: ssh-dir
          mountPath: /.ssh
        - name: data-dir
          mountPath: /data
        - name: ssh-id-key-secret
          mountPath: /id_rsa
          subPath: id_rsa
        - name: known-hosts-config
          mountPath: /known_hosts
          subPath: known_hosts
        - name: pingfederate-init
          mountPath: /copy-dependencies.sh
          subPath: copy-dependencies.sh
        - name: pingfederate-init
          mountPath: /utils.lib.sh
          subPath: utils.lib.sh
        envFrom:
        - configMapRef:
            name: pingfederate-environment-variables
      - name: wait-for-services
        # FIXME: switch to same user as app
        securityContext:
          runAsNonRoot: false
          runAsUser: 0
        image: busybox:1.32
        imagePullPolicy: IfNotPresent
        command:
        - /wait-for-services.sh
        volumeMounts:
        - name: pingfederate-init
          mountPath: /utils.lib.sh
          subPath: utils.lib.sh
        - name: pingfederate-init
          mountPath: /wait-for-services.sh
          subPath: wait-for-services.sh
        envFrom:
        - configMapRef:
            name: pingfederate-environment-variables
      containers:
      - name: pingfederate-admin
        image: pingidentity/pingfederate:2006.1-10.0.4
        imagePullPolicy: IfNotPresent
        env:
        - name: OPERATIONAL_MODE
          value: CLUSTERED_CONSOLE
        - name: AUTHENTICATION_MODE
          value: LDAP
        - name: PF_DNS_PING_NAMESPACE
          valueFrom:
            fieldRef:
              fieldPath: metadata.namespace
        - name: PF_LDAP_PASSWORD
          valueFrom:
            secretKeyRef:
              name: pingcommon-passwords
              key: PF_LDAP_PASSWORD
        - name: PF_ADMIN_USER_PASSWORD
          valueFrom:
            secretKeyRef:
              name: pingcommon-passwords
              key: PF_ADMIN_USER_PASSWORD
        envFrom:
        - configMapRef:
            name: pingfederate-environment-variables
        - secretRef:
            name: devops-secret
            optional: true
        resources:
          requests:
            memory: "2Gi"
            cpu: "1"
          limits:
            memory: "2Gi"
            cpu: "1"
        volumeMounts:
        # FIXME: fix home directory when containers run as non-root user
        - name: ssh-dir
          mountPath: /root/.ssh
        - name: topology-descriptor
          mountPath: /opt/staging/topology/descriptor.json
          subPath: descriptor.json
        - name: data-dir
          mountPath: /usr/local/bin/kubectl
          subPath: kubectl
        - name: data-dir
          mountPath: /usr/local/bin/skbn
          subPath: skbn
        - name: out-dir
          mountPath: /opt/out
        - name: pingfederate-license
          mountPath: /opt/in/instance/server/default/conf/pingfederate.lic
          subPath: pingfederate.lic
        - name: data-dir
          mountPath: /opt/staging/ds_env_vars
          subPath: ds_env_vars
        - mountPath: /etc/podinfo
          name: podinfo
        readinessProbe:
          exec:
            command: [ /opt/staging/hooks/85-pf-admin-readiness.sh ]
          initialDelaySeconds: 90
          periodSeconds: 5
          failureThreshold: 3
          timeoutSeconds: 5
        livenessProbe:
          exec:
            command: [ /opt/staging/hooks/99-pf-admin-liveness.sh ]
          initialDelaySeconds: 90
          periodSeconds: 30
          failureThreshold: 3
          timeoutSeconds: 5
        ports:
        - containerPort: 9999
      volumes:
      - name: podinfo
        downwardAPI:
          items:
            - path: labels
              fieldRef:
                fieldPath: metadata.labels
            - path: annotations
              fieldRef:
                fieldPath: metadata.annotations
            - path: cpu_limit
              resourceFieldRef:
                containerName: pingfederate-admin
                divisor: 1m
                resource: limits.cpu
            - path: cpu_request
              resourceFieldRef:
                containerName: pingfederate-admin
                divisor: 1m
                resource: requests.cpu
      - name: ssh-dir
        emptyDir: {}
      - name: data-dir
        emptyDir: {}
      - name: pingfederate-init
        configMap:
          name: pingcommon-init
          defaultMode: 0555
      - name: topology-descriptor
        configMap:
          name: topology-descriptor
          optional: true
          defaultMode: 0644
      - name: ssh-id-key-secret
        secret:
          secretName: ssh-id-key-secret
          optional: true
          defaultMode: 0400
      - name: known-hosts-config
        configMap:
          name: known-hosts-config
          optional: true
          defaultMode: 0644
      - name: out-dir
        persistentVolumeClaim:
          claimName: out-dir
      - name: pingfederate-license
        secret:
          secretName: pingfederate-license
          optional: true
          defaultMode: 0400
      - name: pingaccess-passwords
        secret:
          secretName: pingaccess-passwords
          optional: true
          defaultMode: 0400
  volumeClaimTemplates:
  - metadata:
      name: out-dir
    spec:
      accessModes:
      - ReadWriteOnce
      storageClassName: pingfederate-gp2
      resources:
        requests:
<<<<<<< HEAD
          storage: 5Gi

---

#
# This defines the pingfederate runtime/engine statefulset.
#
apiVersion: apps/v1
kind: StatefulSet
metadata:
  name: pingfederate
  labels:
    cluster: pingfederate-cluster
    role: pingfederate-engine
spec:
  selector:
    matchLabels:
      role: pingfederate-engine
  serviceName: pingfederate
  podManagementPolicy: OrderedReady
  template:
    metadata:
      name: pingfederate-engine
      labels:
        cluster: pingfederate-cluster
        role: pingfederate-engine
      annotations:
        lastUpdateReason: "NA"
    spec:
      serviceAccount: ping-serviceaccount
      initContainers:
      - name: pingfederate-init
        # FIXME: switch to same user as app
        securityContext:
          runAsNonRoot: false
          runAsUser: 0
        image: bitnami/kubectl:1.15.3
        imagePullPolicy: IfNotPresent
        command:
        - /copy-dependencies.sh
        volumeMounts:
        - name: ssh-dir
          mountPath: /.ssh
        - name: data-dir
          mountPath: /data
        - name: ssh-id-key-secret
          mountPath: /id_rsa
          subPath: id_rsa
        - name: known-hosts-config
          mountPath: /known_hosts
          subPath: known_hosts
        - name: pingfederate-init
          mountPath: /copy-dependencies.sh
          subPath: copy-dependencies.sh
        - name: pingfederate-init
          mountPath: /utils.lib.sh
          subPath: utils.lib.sh
        envFrom:
        - configMapRef:
            name: pingfederate-environment-variables
      - name: wait-for-services
        # FIXME: switch to same user as app
        securityContext:
          runAsNonRoot: false
          runAsUser: 0
        image: busybox:1.32
        imagePullPolicy: IfNotPresent
        command:
        - /wait-for-services.sh
        volumeMounts:
        - name: pingfederate-init
          mountPath: /utils.lib.sh
          subPath: utils.lib.sh
        - name: pingfederate-init
          mountPath: /wait-for-services.sh
          subPath: wait-for-services.sh
        envFrom:
        - configMapRef:
            name: pingfederate-environment-variables
      containers:
      - name: pingfederate
        image: pingidentity/pingfederate:2006.1-10.0.4
        imagePullPolicy: IfNotPresent
        env:
        - name: OPERATIONAL_MODE
          value: CLUSTERED_ENGINE
        - name: AUTHENTICATION_MODE
          value: none
        - name: PF_DNS_PING_NAMESPACE
          valueFrom:
            fieldRef:
              fieldPath: metadata.namespace
        - name: PF_ADMIN_USER_PASSWORD
          valueFrom:
            secretKeyRef:
              name: pingcommon-passwords
              key: PF_ADMIN_USER_PASSWORD
        - name: PF_LDAP_PASSWORD
          valueFrom:
            secretKeyRef:
              name: pingcommon-passwords
              key: PF_LDAP_PASSWORD
        envFrom:
        - configMapRef:
            name: pingfederate-environment-variables
        - secretRef:
            name: devops-secret
            optional: true
        resources:
          requests:
            memory: "4Gi"
            cpu: "2"
          limits:
            memory: "4Gi"
            cpu: "2"
        volumeMounts:
        # FIXME: fix home directory when containers run as non-root user
        - name: ssh-dir
          mountPath: /root/.ssh
        - name: topology-descriptor
          mountPath: /opt/staging/topology/descriptor.json
          subPath: descriptor.json
        - name: data-dir
          mountPath: /usr/local/bin/kubectl
          subPath: kubectl
        - name: data-dir
          mountPath: /usr/local/bin/skbn
          subPath: skbn
        - name: pingfederate-license
          mountPath: /opt/in/instance/server/default/conf/pingfederate.lic
          subPath: pingfederate.lic
        - name: data-dir
          mountPath: /opt/staging/ds_env_vars
          subPath: ds_env_vars
        - mountPath: /etc/podinfo
          name: podinfo
        readinessProbe:
          exec:
            command: [ /opt/staging/hooks/99-pf-engine-liveness.sh ]
          initialDelaySeconds: 60
          periodSeconds: 5
          failureThreshold: 3
          timeoutSeconds: 5
        livenessProbe:
          exec:
            command: [ /opt/staging/hooks/99-pf-engine-liveness.sh ]
          initialDelaySeconds: 60
          periodSeconds: 30
          failureThreshold: 3
          timeoutSeconds: 5
        ports:
        - containerPort: 9031
      volumes:
      - name: podinfo
        downwardAPI:
          items:
            - path: labels
              fieldRef:
                fieldPath: metadata.labels
            - path: annotations
              fieldRef:
                fieldPath: metadata.annotations
            - path: cpu_limit
              resourceFieldRef:
                containerName: pingfederate
                divisor: 1m
                resource: limits.cpu
            - path: cpu_request
              resourceFieldRef:
                containerName: pingfederate
                divisor: 1m
                resource: requests.cpu
      - name: ssh-dir
        emptyDir: {}
      - name: data-dir
        emptyDir: {}
      - name: pingfederate-init
        configMap:
          name: pingcommon-init
          defaultMode: 0555
      - name: topology-descriptor
        configMap:
          name: topology-descriptor
          optional: true
          defaultMode: 0644
      - name: ssh-id-key-secret
        secret:
          secretName: ssh-id-key-secret
          optional: true
          defaultMode: 0400
      - name: known-hosts-config
        configMap:
          name: known-hosts-config
          optional: true
          defaultMode: 0644
      - name: pingfederate-license
        secret:
          secretName: pingfederate-license
          optional: true
          defaultMode: 0400
=======
          storage: 20Gi
>>>>>>> e3ef09ae
<|MERGE_RESOLUTION|>--- conflicted
+++ resolved
@@ -215,8 +215,7 @@
       storageClassName: pingfederate-gp2
       resources:
         requests:
-<<<<<<< HEAD
-          storage: 5Gi
+          storage: 20Gi
 
 ---
 
@@ -415,7 +414,4 @@
         secret:
           secretName: pingfederate-license
           optional: true
-          defaultMode: 0400
-=======
-          storage: 20Gi
->>>>>>> e3ef09ae
+          defaultMode: 0400