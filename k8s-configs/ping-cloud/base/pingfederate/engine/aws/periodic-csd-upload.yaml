apiVersion: batch/v1beta1
kind: CronJob
metadata:
  name: pingfederate-periodic-csd-upload
spec:
  schedule: "0 * * * *"
  successfulJobsHistoryLimit: 0
  failedJobsHistoryLimit: 1
  jobTemplate:
    spec:
      template:
        spec:
          serviceAccount: ping-serviceaccount
          restartPolicy: OnFailure
          containers:
          - name: pingfederate-periodic-csd-upload
<<<<<<< HEAD
            image: public.ecr.aws/r2h3l6e4/pingcloud-apps/pingfederate:11.0.1-v1.0.35
=======
            image: public.ecr.aws/r2h3l6e4/pingcloud-apps/pingfederate:11.0.2-v1.0.39
>>>>>>> 9ce84c4d
            imagePullPolicy: IfNotPresent
            securityContext:
              runAsGroup: 9999
              runAsNonRoot: true
              runAsUser: 9031
              allowPrivilegeEscalation: false
            command:
            - /opt/in/backup-csd-data.sh
            env:
            - name: CSD_POD_ROLE
              value: "pingfederate-engine"
            - name: CSD_CONTAINER_NAME
              value: "pingfederate"
            - name: LOG4J_FORMAT_MSG_NO_LOOKUPS
              value: "true"
            envFrom:
            - configMapRef:
                name: pingfederate-environment-variables
            volumeMounts:
            - name: pingfederate-periodic-csd-upload
              mountPath: /opt/in/backup-csd-data.sh
              subPath: backup-csd-data.sh
          volumes:
          - name: pingfederate-periodic-csd-upload
            configMap:
              name: pingfederate-periodic-csd-upload
              defaultMode: 0555<|MERGE_RESOLUTION|>--- conflicted
+++ resolved
@@ -14,11 +14,7 @@
           restartPolicy: OnFailure
           containers:
           - name: pingfederate-periodic-csd-upload
-<<<<<<< HEAD
-            image: public.ecr.aws/r2h3l6e4/pingcloud-apps/pingfederate:11.0.1-v1.0.35
-=======
             image: public.ecr.aws/r2h3l6e4/pingcloud-apps/pingfederate:11.0.2-v1.0.39
->>>>>>> 9ce84c4d
             imagePullPolicy: IfNotPresent
             securityContext:
               runAsGroup: 9999
