--- conflicted
+++ resolved
@@ -52,11 +52,7 @@
           restartPolicy: OnFailure
           containers:
           - name: pingaccess-was-backup
-<<<<<<< HEAD
-            image: pingidentity/pingaccess:2010-6.1.3
-=======
             image: pingcloud-mirror.jfrog.io/pingidentity/pingaccess:2010-6.1.3
->>>>>>> 0dd1d47c
             command:
             - /opt/in/backup-archive-data.sh
             envFrom:
