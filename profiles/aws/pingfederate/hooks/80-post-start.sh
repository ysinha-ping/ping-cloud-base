#!/usr/bin/env sh

${VERBOSE} && set -x

. "${HOOKS_DIR}/pingcommon.lib.sh"
. "${HOOKS_DIR}/utils.lib.sh"

if test "${OPERATIONAL_MODE}" != "CLUSTERED_CONSOLE"; then
  beluga_log "post-start: skipping post-start on engine"
  exit 0
fi

beluga_log "post-start: starting admin post-start initialization"

# Remove the marker file before running post-start initialization.
rm -f "${POST_START_INIT_MARKER_FILE}"

# Wait until the admin API is up and running.
beluga_log "post-start: waiting for admin API to be ready"
wait_for_admin_api_endpoint configArchive/export

beluga_log "post-start: configure DA"
sh "${HOOKS_DIR}/84-setup-delegated-admin.sh"
DA_CONFIG_STATUS=${?}

# Replicate admin changes to engine(s)
beluga_log "Updating LDAP-DS Entry"
sh "${HOOKS_DIR}/80-configure-ldap-ds.sh"
LDAP_CONFIG_STATUS=${?}
beluga_log "post-start: configure ldap status: ${LDAP_CONFIG_STATUS}"

# Replicate admin changes to engine(s)
beluga_log "post-start: Replicating admin changes to engine(s)"
sh "${HOOKS_DIR}/95-replicate-engines.sh"
REPLICATION_STATUS=${?}
beluga_log "post-start: engine replication status: ${REPLICATION_STATUS}"

# Upload a backup right away after starting the server.
beluga_log "post-start: uploading data backup to s3"
sh "${HOOKS_DIR}/90-upload-backup-s3.sh"
BACKUP_STATUS=${?}
beluga_log "post-start: data backup status: ${BACKUP_STATUS}"

# Write the marker file if post-start succeeds.
if test "${BACKUP_STATUS}" -eq 0 && \
   test "${REPLICATION_STATUS}" -eq 0 && \
<<<<<<< HEAD
   test "${DA_CONFIG_STATUS}" -eq 0; then
=======
   test "${LDAP_CONFIG_STATUS}" -eq 0; then
>>>>>>> 16a10277
  touch "${POST_START_INIT_MARKER_FILE}"
  exit 0
fi

# Kill the container if post-start fails.
beluga_log "post-start: admin post-start initialization failed"
SERVER_PID=$(pgrep -f java)
kill "${SERVER_PID}"<|MERGE_RESOLUTION|>--- conflicted
+++ resolved
@@ -23,7 +23,7 @@
 sh "${HOOKS_DIR}/84-setup-delegated-admin.sh"
 DA_CONFIG_STATUS=${?}
 
-# Replicate admin changes to engine(s)
+# Update LDAP-DS entry
 beluga_log "Updating LDAP-DS Entry"
 sh "${HOOKS_DIR}/80-configure-ldap-ds.sh"
 LDAP_CONFIG_STATUS=${?}
@@ -44,11 +44,8 @@
 # Write the marker file if post-start succeeds.
 if test "${BACKUP_STATUS}" -eq 0 && \
    test "${REPLICATION_STATUS}" -eq 0 && \
-<<<<<<< HEAD
-   test "${DA_CONFIG_STATUS}" -eq 0; then
-=======
+   test "${DA_CONFIG_STATUS}" -eq 0; then && \
    test "${LDAP_CONFIG_STATUS}" -eq 0; then
->>>>>>> 16a10277
   touch "${POST_START_INIT_MARKER_FILE}"
   exit 0
 fi
