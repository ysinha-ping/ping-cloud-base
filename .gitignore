### OSX template
.DS_Store
.AppleDouble
.LSOverride

### Visual Studio code
.vscode

### JetBrains template
# Covers JetBrains IDEs: IntelliJ, RubyMine, PhpStorm, AppCode, PyCharm, CLion, Android Studio
*.iml

## Directory-based project format:
.idea/

# If you remove the above rule, at least ignore the following:

# User-specific stuff:
# .idea/workspace.xml
# .idea/tasks.xml
# .idea/dictionaries

# Sensitive or high-churn files:
# .idea/dataSources.ids
# .idea/dataSources.xml
# .idea/sqlDataSources.xml
# .idea/dynamic.xml
# .idea/uiDesigner.xml

# Gradle:
# .idea/gradle.xml
# .idea/libraries

# Mongo Explorer plugin:
# .idea/mongoSettings.xml

## File-based project format:
*.ipr
*.iws

## Plugin-specific files:

# IntelliJ
/out/

# mpeltonen/sbt-idea plugin
.idea_modules/

# JIRA plugin
atlassian-ide-plugin.xml

# Crashlytics plugin (for Android Studio and IntelliJ)
com_crashlytics_export_strings.xml
crashlytics.properties
crashlytics-build.properties

### Eclipse template
*.pydevproject
.metadata
.gradle
tmp/
*.tmp
*.bak
*.swp
*~.nib
local.properties
.settings/
.loadpath

# Eclipse Core
.project

# External tool builders
.externalToolBuilders/

# Locally stored "Eclipse launch configurations"
*.launch

# CDT-specific
.cproject

# JDT-specific (Eclipse Java Development Tools)
.classpath

# Java annotation processor (APT)
.factorypath

# PDT-specific
.buildpath

# sbteclipse plugin
.target

# TeXlipse plugin
.texlipse

# Icon must end with two \r
Icon

# Thumbnails
._*

# Files that might appear in the root of a volume
.DocumentRevisions-V100
.fseventsd
.Spotlight-V100
.TemporaryItems
.Trashes
.VolumeIcon.icns

# Directories potentially created on remote AFP share
.AppleDB
.AppleDesktop
Network Trash Folder
Temporary Items
.apdisk

### Linux template
*~

# KDE directory preferences
.directory

# Linux trash folder which might appear on any partition or disk
.Trash-*

### Windows template
# Windows image file caches
Thumbs.db
ehthumbs.db

# Folder config file
Desktop.ini

# Recycle Bin used on file shares
$RECYCLE.BIN/

# Windows Installer files
*.cab
*.msi
*.msm
*.msp

# Windows shortcuts
*.lnk

envvars.sh
custom-k8s-settings.yaml
create_eks_cluster.sh
.gitignore
efs-sc-my.yaml

# shunit unzipped files
ci-scripts/test/shunit/shunit2-2.1.x/

# Temporary directory used to kustomize/build the dev cluster state
build-dir

# Python caches
__pycache__
.pytest_cache

<<<<<<< HEAD
=======
# Python venv
>>>>>>> d2dd2f78
venv/*<|MERGE_RESOLUTION|>--- conflicted
+++ resolved
@@ -160,8 +160,5 @@
 __pycache__
 .pytest_cache
 
-<<<<<<< HEAD
-=======
 # Python venv
->>>>>>> d2dd2f78
 venv/*