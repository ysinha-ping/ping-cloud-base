--- conflicted
+++ resolved
@@ -131,11 +131,6 @@
         securityContext:
           runAsNonRoot: false
           runAsUser: 0
-<<<<<<< HEAD
-        # FIXME: switch to stable version once GSA team publishes
-=======
-        image: pingcloud-virtual.jfrog.io/pingidentity/pingfederate:2106-10.2.4
->>>>>>> 0c3bfaa7
         imagePullPolicy: IfNotPresent
         env:
         - name: OPERATIONAL_MODE
