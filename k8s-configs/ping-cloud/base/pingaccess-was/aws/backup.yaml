# A manual backup job - this does the same thing as the CronJob except it may be configured to be triggered in reaction
# to a ClickOps event.
apiVersion: batch/v1
kind: Job
metadata:
  name: pingaccess-was-backup
  labels:
    cluster: pingaccess-was-cluster
spec:
  ttlSecondsAfterFinished: 0
  backoffLimit: 5
  template:
    spec:
      serviceAccount: ping-serviceaccount
      restartPolicy: Never
      containers:
      - name: pingaccess-was-backup
<<<<<<< HEAD
        image: pingidentity/pingaccess:2010-6.1.3
=======
        image: pingcloud-mirror.jfrog.io/pingidentity/pingaccess:2010-6.1.3
>>>>>>> 0dd1d47c
        command:
        - /opt/in/backup-archive-data.sh
        envFrom:
        - configMapRef:
            name: pingaccess-was-environment-variables
        volumeMounts:
        - name: pingaccess-was-backup
          mountPath: /opt/in/backup-archive-data.sh
          subPath: backup-archive-data.sh
      volumes:
      - name: pingaccess-was-backup
        configMap:
          name: pingaccess-was-backup
          defaultMode: 0555<|MERGE_RESOLUTION|>--- conflicted
+++ resolved
@@ -15,11 +15,7 @@
       restartPolicy: Never
       containers:
       - name: pingaccess-was-backup
-<<<<<<< HEAD
-        image: pingidentity/pingaccess:2010-6.1.3
-=======
         image: pingcloud-mirror.jfrog.io/pingidentity/pingaccess:2010-6.1.3
->>>>>>> 0dd1d47c
         command:
         - /opt/in/backup-archive-data.sh
         envFrom:
