--- conflicted
+++ resolved
@@ -49,16 +49,10 @@
     # Allow a glob to be retained with an environment variable. For example,
     # users may want project files such as *.iml and *.vscode to be retained.
     if test "${RETAIN_GLOB}"; then
-<<<<<<< HEAD
-      set -- -not -path "${dir}/${RETAIN_GLOB}"
-    fi
-    find "${dir}" -mindepth 1 -maxdepth 1 -not -path "${dir}/.*" "$@" -exec rm -rf {} +
-=======
       find "${dir}" -mindepth 1 -maxdepth 1 -not -path "${dir}/.*" -not -path "${dir}/${RETAIN_GLOB}" -exec rm -rf {} +
     else
       find "${dir}" -mindepth 1 -maxdepth 1 -not -path "${dir}/.*" -exec rm -rf {} +
     fi
->>>>>>> c9362dcd
     echo "Contents of directory ${dir} after deletion:"
     find "${dir}" -mindepth 1 -maxdepth 1
   fi
@@ -163,18 +157,11 @@
 # Set the git merge strategy to avoid noisy hints in the output.
 git config pull.rebase false
 
-<<<<<<< HEAD
-# Get rid of staged/un-staged modifications and untracked files/directories on current branch.
-# Otherwise, you cannot switch to another branch.
-git reset --hard HEAD
-git clean -fd
-=======
 # This is a destructive script by design. Add a warning to the user if local changes are being destroyed though.
 CURRENT_BRANCH="$(git rev-parse --abbrev-ref HEAD 2> /dev/null)"
 if test "${CURRENT_BRANCH}" && test -n "$(git status -s)"; then
   echo "WARN: The following local changes in current branch '${CURRENT_BRANCH}' will be destroyed:"
   git status
->>>>>>> c9362dcd
 
   # Get rid of staged/un-staged modifications and untracked files/directories (including ignored ones)
   # on current branch. Otherwise, you cannot switch to another branch.
@@ -226,17 +213,6 @@
   ENV_CODE_DIR=$(mktemp -d)
   organize_code_for_environment "${GENERATED_CODE_DIR}" "${ENV_OR_BRANCH}" "${ENV}" "${ENV_CODE_DIR}" "${IS_PRIMARY}"
 
-<<<<<<< HEAD
-  # NOTE: this shouldn't be required here since we commit all changes before moving to the next branch. But it doesn't
-  # hurt to have it as an extra pre-caution.
-
-  # Get rid of staged/un-staged modifications and untracked files/directories on current
-  # branch. Otherwise, you cannot switch to another branch.
-  git reset --hard HEAD
-  git clean -fd
-
-=======
->>>>>>> c9362dcd
   # Check if the branch exists locally. If so, switch to it.
   if git rev-parse --verify "${GIT_BRANCH}" &> /dev/null; then
     echo "Branch ${GIT_BRANCH} exists locally. Switching to it."
